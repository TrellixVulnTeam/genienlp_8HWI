#
# Copyright (c) 2018, Salesforce, Inc.
#                     The Board of Trustees of the Leland Stanford Junior University
# All rights reserved.
#
# Redistribution and use in source and binary forms, with or without
# modification, are permitted provided that the following conditions are met:
#
# * Redistributions of source code must retain the above copyright notice, this
#   list of conditions and the following disclaimer.
#
# * Redistributions in binary form must reproduce the above copyright notice,
#   this list of conditions and the following disclaimer in the documentation
#   and/or other materials provided with the distribution.
#
# * Neither the name of the copyright holder nor the names of its
#   contributors may be used to endorse or promote products derived from
#   this software without specific prior written permission.
#
# THIS SOFTWARE IS PROVIDED BY THE COPYRIGHT HOLDERS AND CONTRIBUTORS "AS IS"
# AND ANY EXPRESS OR IMPLIED WARRANTIES, INCLUDING, BUT NOT LIMITED TO, THE
# IMPLIED WARRANTIES OF MERCHANTABILITY AND FITNESS FOR A PARTICULAR PURPOSE ARE
# DISCLAIMED. IN NO EVENT SHALL THE COPYRIGHT HOLDER OR CONTRIBUTORS BE LIABLE
# FOR ANY DIRECT, INDIRECT, INCIDENTAL, SPECIAL, EXEMPLARY, OR CONSEQUENTIAL
# DAMAGES (INCLUDING, BUT NOT LIMITED TO, PROCUREMENT OF SUBSTITUTE GOODS OR
# SERVICES; LOSS OF USE, DATA, OR PROFITS; OR BUSINESS INTERRUPTION) HOWEVER
# CAUSED AND ON ANY THEORY OF LIABILITY, WHETHER IN CONTRACT, STRICT LIABILITY,
# OR TORT (INCLUDING NEGLIGENCE OR OTHERWISE) ARISING IN ANY WAY OUT OF THE USE
# OF THIS SOFTWARE, EVEN IF ADVISED OF THE POSSIBILITY OF SUCH DAMAGE.

import os
from copy import deepcopy
import types
import sys
from argparse import ArgumentParser
import subprocess
import json
import datetime
from dateutil import tz
import logging

from .tasks.registry import get_tasks

logger = logging.getLogger(__name__)

def get_commit():
    directory = os.path.dirname(__file__)
    return subprocess.Popen("cd {} && git log | head -n 1".format(directory), shell=True, stdout=subprocess.PIPE).stdout.read().split()[1].decode()


def save_args(args):
    os.makedirs(args.log_dir, exist_ok=args.exist_ok)
    with open(os.path.join(args.log_dir, 'config.json'), 'wt') as f:
        json.dump(vars(args), f, indent=2)


def parse(argv):
    """
    Returns the arguments from the command line.
    """
    parser = ArgumentParser(prog=argv[0])
    parser.add_argument('--root', default='./decaNLP', type=str, help='root directory for data, results, embeddings, code, etc.')
    parser.add_argument('--data', default='.data/', type=str, help='where to load data from.')
    parser.add_argument('--save', default='results', type=str, help='where to save results.')
    parser.add_argument('--embeddings', default='.embeddings', type=str, help='where to save embeddings.')
    parser.add_argument('--cached', default='', type=str, help='where to save cached files')

    parser.add_argument('--train_tasks', nargs='+', type=str, dest='train_task_names', help='tasks to use for training', required=True)
    parser.add_argument('--train_iterations', nargs='+', type=int, help='number of iterations to focus on each task')
    parser.add_argument('--train_batch_tokens', nargs='+', default=[9000], type=int, help='Number of tokens to use for dynamic batching, corresponging to tasks in train tasks')
    parser.add_argument('--jump_start', default=0, type=int, help='number of iterations to give jump started tasks')
    parser.add_argument('--n_jump_start', default=0, type=int, help='how many tasks to jump start (presented in order)')    
    parser.add_argument('--num_print', default=15, type=int, help='how many validation examples with greedy output to print to std out')

    parser.add_argument('--no_tensorboard', action='store_false', dest='tensorboard', help='Turn of tensorboard logging')
    parser.add_argument('--max_to_keep', default=5, type=int, help='number of checkpoints to keep')
    parser.add_argument('--log_every', default=int(1e2), type=int, help='how often to log results in # of iterations')
    parser.add_argument('--save_every', default=int(1e3), type=int, help='how often to save a checkpoint in # of iterations')

    parser.add_argument('--val_tasks', nargs='+', type=str, dest='val_task_names', help='tasks to collect evaluation metrics for')
    parser.add_argument('--val_every', default=int(1e3), type=int, help='how often to run validation in # of iterations')
    parser.add_argument('--val_no_filter', action='store_false', dest='val_filter', help='whether to allow filtering on the validation sets')
    parser.add_argument('--val_batch_size', nargs='+', default=[256], type=int, help='Batch size for validation corresponding to tasks in val tasks')

    parser.add_argument('--vocab_tasks', nargs='+', type=str, help='tasks to use in the construction of the vocabulary')
    parser.add_argument('--max_output_length', default=100, type=int, help='maximum output length for generation')
    parser.add_argument('--max_effective_vocab', default=int(1e6), type=int, help='max effective vocabulary size for pretrained embeddings')
    parser.add_argument('--max_generative_vocab', default=50000, type=int, help='max vocabulary for the generative softmax')
    parser.add_argument('--max_train_context_length', default=500, type=int, help='maximum length of the contexts during training')
    parser.add_argument('--max_val_context_length', default=500, type=int, help='maximum length of the contexts during validation')
    parser.add_argument('--max_answer_length', default=50, type=int, help='maximum length of answers during training and validation')
    parser.add_argument('--subsample', default=20000000, type=int, help='subsample the datasets')
    parser.add_argument('--preserve_case', action='store_false', dest='lower', help='whether to preserve casing for all text')

    parser.add_argument('--model', type=str, default='MultitaskQuestionAnsweringNetwork', help='which model to import')
    parser.add_argument('--dimension', default=200, type=int, help='output dimensions for all layers')
    parser.add_argument('--rnn_layers', default=1, type=int, help='number of layers for RNN modules')
    parser.add_argument('--transformer_layers', default=2, type=int, help='number of layers for transformer modules')
    parser.add_argument('--transformer_hidden', default=150, type=int, help='hidden size of the transformer modules')
    parser.add_argument('--transformer_heads', default=3, type=int, help='number of heads for transformer modules')
    parser.add_argument('--dropout_ratio', default=0.2, type=float, help='dropout for the model')
    parser.add_argument('--cove', action='store_true', help='whether to use contextualized word vectors (McCann et al. 2017)')
    parser.add_argument('--intermediate_cove', action='store_true', help='whether to use the intermediate layers of contextualized word vectors (McCann et al. 2017)')
    parser.add_argument('--elmo', default=[-1], nargs='+', type=int,  help='which layer(s) (0, 1, or 2) of ELMo (Peters et al. 2018) to use; -1 for none ')
    parser.add_argument('--no_glove_and_char', action='store_false', dest='glove_and_char', help='turn off GloVe and CharNGram embeddings')
    parser.add_argument('--trainable_decoder_embedding', default=0, type=int, help='size of trainable portion of decoder embedding (0 or omit to disable)')
    parser.add_argument('--no_glove_decoder', action='store_false', dest='glove_decoder', help='turn off GloVe embeddings from decoder')

    parser.add_argument('--warmup', default=800, type=int, help='warmup for learning rate')
    parser.add_argument('--grad_clip', default=1.0, type=float, help='gradient clipping')
    parser.add_argument('--beta0', default=0.9, type=float, help='alternative momentum for Adam (only when not using transformer_lr)')
    parser.add_argument('--optimizer', default='adam', type=str, help='Adam or SGD')
    parser.add_argument('--no_transformer_lr', action='store_false', dest='transformer_lr', help='turns off the transformer learning rate strategy') 
    parser.add_argument('--sgd_lr', default=1.0, type=float, help='learning rate for SGD (if not using Adam)')
    parser.add_argument('--weight_decay', default=0.0, type=float, help='weight L2 regularization')

    parser.add_argument('--load', default=None, type=str, help='path to checkpoint to load model from inside args.save')
    parser.add_argument('--resume', action='store_true', help='whether to resume training with past optimizers')

    parser.add_argument('--seed', default=123, type=int, help='Random seed.')
    parser.add_argument('--devices', default=[0], nargs='+', type=int, help='a list of devices that can be used for training (multi-gpu currently WIP)')
    parser.add_argument('--backend', default='gloo', type=str, help='backend for distributed training')

    parser.add_argument('--no_commit', action='store_false', dest='commit', help='do not track the git commit associated with this training run') 
    parser.add_argument('--exist_ok', action='store_true', help='Ok if the save directory already exists, i.e. overwrite is ok') 
    parser.add_argument('--token_testing', action='store_true', help='if true, sorts all iterators') 
    parser.add_argument('--reverse', action='store_true', help='if token_testing and true, sorts all iterators in reverse') 

    parser.add_argument('--skip_cache', action='store_true', dest='skip_cache_bool', help='whether to use exisiting cached splits or generate new ones')
    parser.add_argument('--lr_rate', default=0.001, type=float, help='initial_learning_rate')
    parser.add_argument('--use_bleu_loss', action='store_true', help='whether to use differentiable BLEU loss or not')
    parser.add_argument('--use_maxmargin_loss', action='store_true', help='whether to use max-margin loss or not')
    parser.add_argument('--loss_switch', default=0.666, type=float, help='switch to BLEU loss after certain iterations controlled by this ratio')
    parser.add_argument('--small_glove', action='store_true', help='Use glove.6B.50d instead of glove.840B.300d')
    parser.add_argument('--almond_type_embeddings', action='store_true', help='Add type-based word embeddings for Almond task')
<<<<<<< HEAD
    parser.add_argument('--thingpedia', type=str, help='where to load thingpedia.json from')

=======
    parser.add_argument('--use_curriculum', action='store_true', help='Use curriculum learning')
    parser.add_argument('--aux_dataset', default='', type=str, help='path to auxiliary dataset (ignored if curriculum is not used)')
    parser.add_argument('--curriculum_max_frac', default=1.0, type=float, help='max fraction of harder dataset to keep for curriculum')
    parser.add_argument('--curriculum_rate', default=0.1, type=float, help='growth rate for curriculum')
    parser.add_argument('--curriculum_strategy', default='linear', type=str, choices=['linear', 'exp'], help='growth strategy for curriculum')
    parser.add_argument('--thingpedia', type=str, help='where to load thingpedia.json from (for almond task only)')
    parser.add_argument('--almond_grammar', type=str,
                        choices=['typeless.bottomup', 'typeless.topdown', 'plain.bottomup', 'plain.topdown', 'pos.typeless.bottomup', 'pos.typeless.topdown',
                                 'pos.bottomup', 'pos.topdown', 'full.bottomup', 'full.topdown'],
                        help="which grammar to use for Almond task (leave unspecified for no grammar)")
>>>>>>> 48bd1d67

    args = parser.parse_args(argv[1:])
    if args.model is None:
        args.model = 'mcqa'
<<<<<<< HEAD
    if args.val_tasks is None:
        args.val_tasks = []
        for t in args.train_tasks:
            if t not in args.val_tasks:
                args.val_tasks.append(t)
    
    args.task_to_metric = {
        'cnn_dailymail': 'avg_rouge',
        'iwslt.en.de': 'bleu',
        'multinli.in.out': 'em',
        'squad': 'nf1',
        'srl': 'nf1',
        'almond': 'bleu' if args.reverse_task_bool else 'em',
        'almond_with_thingpedia': 'bleu' if args.reverse_task_bool else 'em',
        'sst': 'em',
        'wikisql': 'lfem',
        'woz.en': 'joint_goal_em',
        'zre': 'corpus_f1',
        'schema': 'em'
    }

    if 'imdb' in args.val_tasks:
        args.val_tasks.remove('imdb')
=======

    if args.val_task_names is None:
        args.val_task_names = []
        for t in args.train_task_names:
            if t not in args.val_task_names:
                args.val_task_names.append(t)
    if 'imdb' in args.val_task_names:
        args.val_task_names.remove('imdb')

>>>>>>> 48bd1d67
    args.world_size = len(args.devices) if args.devices[0] > -1 else -1
    if args.world_size > 1:
        logger.error('multi-gpu training is currently a work in progress')
        return
    args.timestamp = '-'.join(datetime.datetime.now(tz=tz.tzoffset(None, -8*60*60)).strftime("%y/%m/%d/%H/%M/%S.%f").split())

    if len(args.train_task_names) > 1:
        if args.train_iterations is  None:
            args.train_iterations = [1]
        if len(args.train_iterations) < len(args.train_task_names):
            args.train_iterations = len(args.train_task_names) * args.train_iterations
        if len(args.train_batch_tokens) < len(args.train_task_names):
            args.train_batch_tokens = len(args.train_task_names) * args.train_batch_tokens
    if len(args.val_batch_size) < len(args.val_task_names):
        args.val_batch_size = len(args.val_task_names) * args.val_batch_size
        
    # postprocess arguments
    if args.commit:
        args.commit = get_commit()
    else:
        args.commit = ''

    args.log_dir = args.save
    args.dist_sync_file = os.path.join(args.log_dir, 'distributed_sync_file')
    
    for x in ['data', 'save', 'embeddings', 'log_dir', 'dist_sync_file']:
        setattr(args, x, os.path.join(args.root, getattr(args, x)))
    save_args(args)

    # create the task objects after we saved the configuration to the JSON file, because
    # tasks are not JSON serializable
    args.train_tasks = get_tasks(args.train_task_names, args)
    args.val_tasks = get_tasks(args.val_task_names, args)

    return args<|MERGE_RESOLUTION|>--- conflicted
+++ resolved
@@ -133,10 +133,6 @@
     parser.add_argument('--loss_switch', default=0.666, type=float, help='switch to BLEU loss after certain iterations controlled by this ratio')
     parser.add_argument('--small_glove', action='store_true', help='Use glove.6B.50d instead of glove.840B.300d')
     parser.add_argument('--almond_type_embeddings', action='store_true', help='Add type-based word embeddings for Almond task')
-<<<<<<< HEAD
-    parser.add_argument('--thingpedia', type=str, help='where to load thingpedia.json from')
-
-=======
     parser.add_argument('--use_curriculum', action='store_true', help='Use curriculum learning')
     parser.add_argument('--aux_dataset', default='', type=str, help='path to auxiliary dataset (ignored if curriculum is not used)')
     parser.add_argument('--curriculum_max_frac', default=1.0, type=float, help='max fraction of harder dataset to keep for curriculum')
@@ -147,36 +143,10 @@
                         choices=['typeless.bottomup', 'typeless.topdown', 'plain.bottomup', 'plain.topdown', 'pos.typeless.bottomup', 'pos.typeless.topdown',
                                  'pos.bottomup', 'pos.topdown', 'full.bottomup', 'full.topdown'],
                         help="which grammar to use for Almond task (leave unspecified for no grammar)")
->>>>>>> 48bd1d67
 
     args = parser.parse_args(argv[1:])
     if args.model is None:
         args.model = 'mcqa'
-<<<<<<< HEAD
-    if args.val_tasks is None:
-        args.val_tasks = []
-        for t in args.train_tasks:
-            if t not in args.val_tasks:
-                args.val_tasks.append(t)
-    
-    args.task_to_metric = {
-        'cnn_dailymail': 'avg_rouge',
-        'iwslt.en.de': 'bleu',
-        'multinli.in.out': 'em',
-        'squad': 'nf1',
-        'srl': 'nf1',
-        'almond': 'bleu' if args.reverse_task_bool else 'em',
-        'almond_with_thingpedia': 'bleu' if args.reverse_task_bool else 'em',
-        'sst': 'em',
-        'wikisql': 'lfem',
-        'woz.en': 'joint_goal_em',
-        'zre': 'corpus_f1',
-        'schema': 'em'
-    }
-
-    if 'imdb' in args.val_tasks:
-        args.val_tasks.remove('imdb')
-=======
 
     if args.val_task_names is None:
         args.val_task_names = []
@@ -186,7 +156,6 @@
     if 'imdb' in args.val_task_names:
         args.val_task_names.remove('imdb')
 
->>>>>>> 48bd1d67
     args.world_size = len(args.devices) if args.devices[0] > -1 else -1
     if args.world_size > 1:
         logger.error('multi-gpu training is currently a work in progress')
