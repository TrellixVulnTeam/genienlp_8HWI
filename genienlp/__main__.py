--- conflicted
+++ resolved
@@ -42,19 +42,6 @@
 }
 
 
-<<<<<<< HEAD
-=======
-
-def usage():
-    print('Usage: %s SUBCOMMAND [OPTIONS]' % (sys.argv[0]), file=sys.stderr)
-    print(file=sys.stderr)
-    print('Available subcommands:', file=sys.stderr)
-    for subcommand, (help_text, _) in subcommands.items():
-        print('  %s - %s' % (subcommand, help_text), file=sys.stderr)
-    sys.exit(1)
-
-
->>>>>>> d4ff046c
 def main():
     parser = argparse.ArgumentParser(prog='genienlp')
     subparsers = parser.add_subparsers(dest='subcommand')
