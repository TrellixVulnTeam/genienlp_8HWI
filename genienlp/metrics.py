#
# Copyright (c) 2018, Salesforce, Inc.
# All rights reserved.
#
# Redistribution and use in source and binary forms, with or without
# modification, are permitted provided that the following conditions are met:
#
# * Redistributions of source code must retain the above copyright notice, this
#   list of conditions and the following disclaimer.
#
# * Redistributions in binary form must reproduce the above copyright notice,
#   this list of conditions and the following disclaimer in the documentation
#   and/or other materials provided with the distribution.
#
# * Neither the name of the copyright holder nor the names of its
#   contributors may be used to endorse or promote products derived from
#   this software without specific prior written permission.
#
# THIS SOFTWARE IS PROVIDED BY THE COPYRIGHT HOLDERS AND CONTRIBUTORS "AS IS"
# AND ANY EXPRESS OR IMPLIED WARRANTIES, INCLUDING, BUT NOT LIMITED TO, THE
# IMPLIED WARRANTIES OF MERCHANTABILITY AND FITNESS FOR A PARTICULAR PURPOSE ARE
# DISCLAIMED. IN NO EVENT SHALL THE COPYRIGHT HOLDER OR CONTRIBUTORS BE LIABLE
# FOR ANY DIRECT, INDIRECT, INCIDENTAL, SPECIAL, EXEMPLARY, OR CONSEQUENTIAL
# DAMAGES (INCLUDING, BUT NOT LIMITED TO, PROCUREMENT OF SUBSTITUTE GOODS OR
# SERVICES; LOSS OF USE, DATA, OR PROFITS; OR BUSINESS INTERRUPTION) HOWEVER
# CAUSED AND ON ANY THEORY OF LIABILITY, WHETHER IN CONTRACT, STRICT LIABILITY,
# OR TORT (INCLUDING NEGLIGENCE OR OTHERWISE) ARISING IN ANY WAY OUT OF THE USE
# OF THIS SOFTWARE, EVEN IF ADVISED OF THE POSSIBILITY OF SUCH DAMAGE.

import os
import re
import string
<<<<<<< HEAD
from collections import Counter, OrderedDict, defaultdict
from contextlib import closing
from multiprocessing import Pool, cpu_count
from subprocess import PIPE, Popen
=======
import logging
from contextlib import closing
from multiprocessing import Pool, cpu_count
from subprocess import PIPE, Popen
from typing import Iterable, Union
>>>>>>> 0eae0307

import numpy as np
import sacrebleu
from datasets import load_metric
from dialogues import Bitod
from dialogues.bitod.src.evaluate import convert_lists_to_set
from pyrouge import Rouge155
from seqeval import metrics as seq_metrics
from seqeval import scheme as seq_scheme

from .tasks.generic_dataset import Query
from .util import requote_program

logger = logging.getLogger(__name__)

# metrics that are calculated over a corpus (i.e. a list of predictions and gold answers, not single ones).
# These metrics cannot be calculated on individual examples and then averaged.
corpus_level_metrics = set(['bleu', 'casedbleu', 'ter', 't5_bleu', 'nmt_bleu', 'corpus_f1'])

def to_lf(s, table):
    aggs = [y.lower() for y in Query.agg_ops]
    agg_to_idx = {x: i for i, x in enumerate(aggs)}
    conditionals = [y.lower() for y in Query.cond_ops]
    headers_unsorted = [(y.lower(), i) for i, y in enumerate(table['header'])]
    headers = [(y.lower(), i) for i, y in enumerate(table['header'])]
    headers.sort(reverse=True, key=lambda x: len(x[0]))
    condition_s, conds = None, []
    if 'where' in s:
        s, condition_s = s.split('where', 1)

    s = ' '.join(s.split()[1:-2])
    sel, agg = None, 0
    for col, idx in headers:
        if col == s:
            sel = idx
    if sel is None:
        s = s.split()
        agg = agg_to_idx[s[0]]
        s = ' '.join(s[1:])
        for col, idx in headers:
            if col == s:
                sel = idx

    full_conditions = []
    if condition_s is not None:

        condition_s = ' ' + condition_s + ' '
        for idx, col in enumerate(headers):
            condition_s = condition_s.replace(' ' + col[0] + ' ', ' Col{} '.format(col[1]))
        condition_s = condition_s.strip()

        for idx, col in enumerate(conditionals):
            new_s = []
            for t in condition_s.split():
                if t == col:
                    new_s.append('Cond{}'.format(idx))
                else:
                    new_s.append(t)
            condition_s = ' '.join(new_s)
        s = condition_s
        conds = re.split('(Col\d+ Cond\d+)', s)
        if len(conds) == 0:
            conds = [s]
        conds = [x for x in conds if len(x.strip()) > 0]
        full_conditions = []
        for i, x in enumerate(conds):
            if i % 2 == 0:
                x = x.split()
                col_num = int(x[0].replace('Col', ''))
                opp_num = int(x[1].replace('Cond', ''))
                full_conditions.append([col_num, opp_num])
            else:
                x = x.split()
                if x[-1] == 'and':
                    x = x[:-1]
                x = ' '.join(x)
                if 'Col' in x:
                    new_x = []
                    for t in x.split():
                        if 'Col' in t:
                            idx = int(t.replace('Col', ''))
                            t = headers_unsorted[idx][0]
                        new_x.append(t)
                    x = new_x
                    x = ' '.join(x)
                if 'Cond' in x:
                    new_x = []
                    for t in x.split():
                        if 'Cond' in t:
                            idx = int(t.replace('Cond', ''))
                            t = conditionals[idx]
                        new_x.append(t)
                    x = new_x
                    x = ' '.join(x)
                full_conditions[-1].append(x)
    logical_form = {'sel': sel, 'conds': full_conditions, 'agg': agg}
    return logical_form


def computeLFEM(greedy, answer):
    answer = [x[0] for x in answer]
    count = 0
    correct = 0
    text_answers = []
    for idx, (g, ex) in enumerate(zip(greedy, answer)):
        count += 1
        text_answers.append([ex['answer'].lower()])
        try:
            lf = to_lf(g, ex['table'])
            gt = ex['sql']
            conds = gt['conds']
            lower_conds = []
            for c in conds:
                lc = c
                lc[2] = str(lc[2]).lower()
                lower_conds.append(lc)
            gt['conds'] = lower_conds
            correct += lf == gt
        except BaseException:
            continue
    return correct / count * 100, text_answers


def score(answer, gold):
    if len(gold) > 0:
        gold = set.union(*[simplify(g) for g in gold])
    answer = simplify(answer)
    tp, tn, sys_pos, real_pos = 0, 0, 0, 0
    if answer == gold:
        if not ('unanswerable' in gold and len(gold) == 1):
            tp += 1
        else:
            tn += 1
    if not ('unanswerable' in answer and len(answer) == 1):
        sys_pos += 1
    if not ('unanswerable' in gold and len(gold) == 1):
        real_pos += 1
    return np.array([tp, tn, sys_pos, real_pos])


def simplify(answer):
    simplified = answer.strip().lower().split()
    simplified = (''.join(c for c in t if c not in string.punctuation) for t in simplified)
    return set(simplified) - {'the', 'a', 'an', 'and', ''}


# http://nlp.cs.washington.edu/zeroshot/evaluate.py
def computeCF1(greedy, answer):
    scores = np.zeros(4)
    for g, a in zip(greedy, answer):
        scores += score(g, a)
    tp, tn, sys_pos, real_pos = scores.tolist()
    if tp == 0:
        p = r = f = 0.0
    else:
        p = tp / float(sys_pos)
        r = tp / float(real_pos)
        f = 2 * p * r / (p + r)

    return f * 100, p * 100, r * 100


def normalize_text(s):
    """Lower text and remove punctuation, articles and extra whitespace."""

    def remove_articles(text):
        return re.sub(r'\b(a|an|the)\b', ' ', text)

    def white_space_fix(text):
        return ' '.join(text.split())

    def remove_punc(text):
        exclude = set(string.punctuation)
        return ''.join(ch for ch in text if ch not in exclude)

    def lower(text):
        return text.lower()

    return white_space_fix(remove_articles(remove_punc(lower(s))))


def f1_score(prediction, ground_truth):
    prediction_tokens = prediction.split()
    ground_truth_tokens = ground_truth.split()
    common = Counter(prediction_tokens) & Counter(ground_truth_tokens)
    num_same = sum(common.values())
    if num_same == 0:
        return 0
    precision = 1.0 * num_same / len(prediction_tokens)
    recall = 1.0 * num_same / len(ground_truth_tokens)
    f1 = (2 * precision * recall) / (precision + recall)
    return f1


def exact_match(prediction, ground_truth):
    return prediction == ground_truth


def partial_exact_match(prediction, ground_truth):
    prediction = prediction.split()
    ground_truth = ground_truth.split()
    is_correct_token = [p == g for p, g in zip(prediction, ground_truth)]
    partial_score = sum(is_correct_token) / len(is_correct_token)
    return partial_score


def structure_match(prediction, ground_truth):
    return requote_program(prediction) == requote_program(ground_truth)


def metric_max_over_ground_truths(metric_fn, prediction, ground_truths):
    scores_for_ground_truths = []
    for idx, ground_truth in enumerate(ground_truths):
        score = metric_fn(prediction, ground_truth)
        scores_for_ground_truths.append(score)
    return max(scores_for_ground_truths)


def computeSequenceClassificationPrecision(outputs, targets):
    targets = [target[0] for target in targets]
    precision_metric = load_metric('precision')
    return precision_metric.compute(references=targets, predictions=outputs)['precision']


def computeSequenceClassificationRecall(outputs, targets):
    targets = [target[0] for target in targets]
    recall_metric = load_metric('recall')
    return recall_metric.compute(references=targets, predictions=outputs)['recall']


def computeSequenceClassificationF1(outputs, targets):
    targets = [target[0] for target in targets]
    f1_metric = load_metric('f1')
    return f1_metric.compute(references=targets, predictions=outputs)['f1']


def computeF1(outputs, targets):
    outs = [metric_max_over_ground_truths(f1_score, o, t) for o, t in zip(outputs, targets)]
    return sum(outs) / len(outputs) * 100


def computeEM(outputs, targets):
    outs = [metric_max_over_ground_truths(exact_match, o, t) for o, t in zip(outputs, targets)]
    return sum(outs) / len(outputs) * 100


def computePartialEM(outputs, targets):
    outs = [metric_max_over_ground_truths(partial_exact_match, o, t) for o, t in zip(outputs, targets)]
    return sum(outs) / len(outputs) * 100


def computeSM(outputs, targets):
    outs = [metric_max_over_ground_truths(structure_match, o, t) for o, t in zip(outputs, targets)]
    return sum(outs) / len(outputs) * 100


def computeBERTScore(outputs, targets, lang):
    bertscore_metric = load_metric("bertscore")
    return (
        sum(bertscore_metric.compute(predictions=outputs, references=targets, lang=lang, use_fast_tokenizer=True)['f1'])
        / len(outputs)
        * 100
    )


def computeTER(outputs, targets):
    targets = [[t[i] for t in targets] for i in range(len(targets[0]))]
    ter_metric = sacrebleu.metrics.TER()
    return ter_metric.corpus_score(outputs, targets).score * 100


def computeBLEU(outputs, targets):
    targets = [[t[i] for t in targets] for i in range(len(targets[0]))]
    return sacrebleu.corpus_bleu(outputs, targets, lowercase=True).score


def computeCasedBLEU(outputs, targets):
    # lowercase is false
    sacrebleu_metric = load_metric("sacrebleu")
    return sacrebleu_metric.compute(predictions=outputs, references=targets, lowercase=False)['score']


def computeT5BLEU(outputs, targets):
    # tokenize_v14_international is used instead of default tokenize_13a tokenizer
    targets = [[t[i] for t in targets] for i in range(len(targets[0]))]
    return sacrebleu.corpus_bleu(
        outputs,
        targets,
        smooth_method="exp",  # default
        smooth_value=0.0,  # default
        force=False,  # default
        lowercase=False,  # default
        tokenize="intl",
        use_effective_order=False,  # default
    ).score


def computeNMTBLEU(outputs, targets):
    # input should be tokenized
    # TODO figure better tokenization esp. for CJK langs

    outputs = [o.split(" ") for o in outputs]
    targets = [[t.split(" ") for t in values] for values in targets]
    bleu_metric = load_metric("bleu")
    return bleu_metric.compute(predictions=outputs, references=targets)['bleu'] * 100


class Rouge(Rouge155):
    """Rouge calculator class with custom command-line options."""

    # See full list of options here:
    # https://github.com/andersjo/pyrouge/blob/master/tools/ROUGE-1.5.5/README.txt#L82
    DEFAULT_OPTIONS = [
        '-a',  # evaluate all systems
        '-n',
        4,  # max-ngram
        '-x',  # do not calculate ROUGE-L
        '-2',
        4,  # max-gap-length
        '-u',  # include unigram in skip-bigram
        '-c',
        95,  # confidence interval
        '-r',
        1000,  # number-of-samples (for resampling)
        '-f',
        'A',  # scoring formula
        '-p',
        0.5,  # 0 <= alpha <=1
        '-t',
        0,  # count by token instead of sentence
        '-d',  # print per evaluation scores
    ]

    def __init__(self, n_words=None, keep_files=False, options=None):

        if options is None:
            self.options = self.DEFAULT_OPTIONS.copy()
        else:
            self.options = options

        if n_words:
            options.extend(["-l", n_words])

        stem = "-m" in self.options

        super(Rouge, self).__init__(n_words=n_words, stem=stem, keep_files=keep_files)

    def _run_rouge(self):
        # Get full options
        options = ['-e', self._rouge_data] + list(map(str, self.options)) + [os.path.join(self._config_dir, "settings.xml")]

        # logging.info("Running ROUGE with options {}".format(" ".join(options)))
        # print([self._rouge_bin] + list(options))
        pipes = Popen([self._rouge_bin] + options, stdout=PIPE, stderr=PIPE)
        std_out, std_err = pipes.communicate()

        div_by_zero_error = std_err.decode("utf-8").startswith("Illegal division by zero")
        if pipes.returncode == 0 or div_by_zero_error:
            # Still returns the correct output even with div by zero
            return std_out
        else:
            raise ValueError(std_out.decode("utf-8") + "\n" + std_err.decode("utf-8"))


def computeROUGE(greedy, answer):
    rouges = compute_rouge_scores(greedy, answer)
    if len(rouges) > 0:
        avg_rouges = {}
        for key in rouges[0].keys():
            avg_rouges[key] = sum([r.get(key, 0.0) for r in rouges]) / len(rouges) * 100
    else:
        avg_rouges = None
    return avg_rouges


def split_sentences(txt, splitchar=".", include_splitchar=False):
    """Split sentences of a text based on a given EOS char."""
    out = [s.split() for s in txt.strip().split(splitchar) if len(s) > 0]
    return out


def compute_rouge_scores(summs, refs, splitchar='.', options=None, parallel=True):
    assert len(summs) == len(refs)
    options = [
        '-a',  # evaluate all systems
        '-c',
        95,  # confidence interval
        '-m',  # use Porter stemmer
        '-n',
        2,  # max-ngram
        '-w',
        1.3,  # weight (weighting factor for WLCS)
    ]
    rr = Rouge(options=options)
    rouge_args = []
    for summ, ref in zip(summs, refs):
        letter = "A"
        ref_dict = {}
        for r in ref:
            ref_dict[letter] = [x for x in split_sentences(r, splitchar) if len(x) > 0]
            letter = chr(ord(letter) + 1)
        s = [x for x in split_sentences(summ, splitchar) if len(x) > 0]
        rouge_args.append((s, ref_dict))
    if parallel:
        with closing(Pool(cpu_count() // 2)) as pool:
            rouge_scores = pool.starmap(rr.score_summary, rouge_args)
    else:
        rouge_scores = []
        for s, a in rouge_args:
            rouge_scores.append(rr.score_summary(s, ref_dict))
    return rouge_scores


def to_delta_state(line):
    delta_state = {'inform': {}, 'request': {}}
    try:
        if line == 'None' or line.strip() == '' or line.strip() == ';':
            return delta_state
        inform, request = [[y.strip() for y in x.strip().split(',')] for x in line.split(';')]
        inform_pairs = {}
        for i in inform:
            try:
                k, v = i.split(':')
                inform_pairs[k.strip()] = v.strip()
            except BaseException:
                pass
        delta_state = {'inform': inform_pairs, 'request': request}
    except BaseException:
        pass
    finally:
        return delta_state


def update_state(state, delta):
    for act, slot in delta.items():
        state[act] = slot
    return state


def dict_cmp(d1, d2):
    def cmp(a, b):
        for k1, v1 in a.items():
            if k1 not in b:
                return False
            else:
                if v1 != b[k1]:
                    return False
        return True

    return cmp(d1, d2) and cmp(d2, d1)


def computeDialogue(greedy, answer):
    examples = []
    for idx, (g, a) in enumerate(zip(greedy, answer)):
        examples.append((a[0][0], g, a[0][1], idx))
    examples.sort()
    turn_request_positives = 0
    turn_goal_positives = 0
    joint_goal_positives = 0
    ldt = None
    for ex in examples:
        if ldt is None or ldt.split('_')[:-1] != ex[0].split('_')[:-1]:
            state, answer_state = {}, {}
            ldt = ex[0]
        delta_state = to_delta_state(ex[1])
        answer_delta_state = to_delta_state(ex[2])
        state = update_state(state, delta_state['inform'])
        answer_state = update_state(answer_state, answer_delta_state['inform'])
        if dict_cmp(state, answer_state):
            joint_goal_positives += 1
        if delta_state['request'] == answer_delta_state['request']:
            turn_request_positives += 1
        if dict_cmp(delta_state['inform'], answer_delta_state['inform']):
            turn_goal_positives += 1

    joint_goal_em = joint_goal_positives / len(examples) * 100
    turn_request_em = turn_request_positives / len(examples) * 100
    turn_goal_em = turn_goal_positives / len(examples) * 100
    answer = [(x[-1], x[-2]) for x in examples]
    answer.sort()
    answer = [[x[1]] for x in answer]
    return joint_goal_em, turn_request_em, turn_goal_em, answer


<<<<<<< HEAD
def compute_e2e_dialogue_score(greedy, answer, tgt_lang, args, example_ids):
    num_examples = len(answer)
    subtask_metrics_dict = OrderedDict()

    results = OrderedDict({'e2e_dialogue_score': 0.0, 'JGA': 0.0, 'API_em': 0.0, 'DA_em': 0.0, 'BLEU': 0.0})
    subtask2result_key = OrderedDict({'dst': 'JGA', 'api': 'API_em', 'da': 'DA_em', 'rg': 'BLEU'})

    for k, subtask in enumerate(args.e2e_dialogue_valid_subtasks):
        ids, preds, golds = [], [], []
        for i in range(num_examples):
            id_ = example_ids[i]
            if id_.endswith(f'/{subtask}'):
                ids.append(id_)
                preds.append(greedy[i])
                golds.append(answer[i])

        if golds:
            metrics_to_compute = args.e2e_dialogue_valid_submetrics[k]
            sub_metrics, _ = compute_metrics(preds, golds, [metrics_to_compute], tgt_lang, args, ids)
            subtask_metrics_dict[subtask] = (
                sub_metrics[metrics_to_compute],
                len(golds),
                args.e2e_dialogue_valid_subweights[k],
            )

    # TODO  how should we aggregate?
    weighted_num_examples = 0
    for subtask, (sub_result, num_ex, weight) in subtask_metrics_dict.items():
        result_key = subtask2result_key[subtask]

        results[result_key] += sub_result
        results['e2e_dialogue_score'] += weight * (sub_result * num_ex)
        weighted_num_examples += weight * num_ex

    results['e2e_dialogue_score'] /= weighted_num_examples

    return results


def computeJGA(greedy, answer, example_ids):
    dataset = Bitod()
    hit = 0
    cur_dial_id = None
    assert len(example_ids) == len(greedy) == len(answer)
    for id_, g, a in zip(example_ids, greedy, answer):
        dial_id = id_.split('/')[1]
        if dial_id != cur_dial_id:
            cur_dial_id = dial_id
            greedy_state = defaultdict()
            answer_state = defaultdict()

        a = a[0]
        a = dataset.span2state(a)
        g = dataset.span2state(g)

        dataset.update_state(a, answer_state)
        dataset.update_state(g, greedy_state)

        convert_lists_to_set(answer_state)
        convert_lists_to_set(greedy_state)

        if answer_state == greedy_state:
            hit += 1

    return hit / len(greedy) * 100


def compute_metrics(greedy, answer, requested_metrics, lang, args, example_ids=None):
=======
def compute_metrics(predictions: Iterable[str], answers: Union[Iterable[str], Iterable[Iterable[str]]], requested_metrics: Iterable, lang: str):
>>>>>>> 0eae0307
    """
    Inputs:
        predictions: a list of model predictions
        answers: a list of gold answers, each answer can be one item, or a list if multiple gold answers exist
        requested_metrics: contains a subset of the following metrics
            em (exact match)
            sm (structure match): valid if the output is ThingTalk code. Whether the gold answer and prediction are identical if we ignore parameter values of ThingTalk programs
            bleu
            rouge1, rouge2, rougeL, avg_rouge
            f1: token-level F1 score, tokenizes with whitespace
            nf1: normalize outputs then calculate token-level F1 score
            nem: normalize outputs then calculate exact match
            corpus_f1, precision, recall: corpus-level precision, recall and F1 score
            lfem
            joint_goal_em, turn_request_em, turn_goal_em, avg_dialogue
        lang: the language of the predictions and answers. Used for BERTScore.
    """
    metric_keys = []
    metric_values = []
<<<<<<< HEAD
    if not isinstance(answer[0], list):
        answer = [[a] for a in answer]
    if 'e2e_dialogue_score' in requested_metrics:
        requested_metrics += ['JGA', 'API_em', 'DA_em', 'BLEU']
        results = compute_e2e_dialogue_score(greedy, answer, lang, args, example_ids)
        metric_keys += results.keys()
        metric_values += results.values()
    if 'jga' in requested_metrics:
        jga = computeJGA(greedy, answer, example_ids)
        metric_keys += ['jga']
        metric_values += [jga]
=======
    if not isinstance(answers[0], list):
        answers = [[a] for a in answers]
>>>>>>> 0eae0307
    if 'lfem' in requested_metrics:
        lfem, answers = computeLFEM(predictions, answers)
        metric_keys += ['lfem']
        metric_values += [lfem]
    if 'joint_goal_em' in requested_metrics:
        joint_goal_em, request_em, turn_goal_em, answers = computeDialogue(predictions, answers)
        avg_dialogue = (joint_goal_em + request_em) / 2
        metric_keys += ['joint_goal_em', 'turn_request_em', 'turn_goal_em', 'avg_dialogue']
        metric_values += [joint_goal_em, request_em, turn_goal_em, avg_dialogue]
<<<<<<< HEAD
    if 'em' in requested_metrics:
        em = computeEM(greedy, answer)
        metric_keys += ['em']
        metric_values += [em]
=======
    em = computeEM(predictions, answers)
    metric_keys += ['em']
    metric_values += [em]
>>>>>>> 0eae0307
    if 'pem' in requested_metrics:
        pem = computePartialEM(predictions, answers)
        metric_keys.append('pem')
        metric_values.append(pem)
    if 'sm' in requested_metrics:
        sm = computeSM(predictions, answers)
        metric_keys.append('sm')
        metric_values.append(sm)
    if 'ter' in requested_metrics:
        ter = computeTER(predictions, answers)
        metric_keys.append('ter')
        metric_values.append(ter)
    if 'bertscore' in requested_metrics:
        bertscore = computeBERTScore(predictions, answers, lang)
        metric_keys.append('bertscore')
        metric_values.append(bertscore)
    if 'casedbleu' in requested_metrics:
        casedbleu = computeCasedBLEU(predictions, answers)
        metric_keys.append('casedbleu')
        metric_values.append(casedbleu)
    if 'bleu' in requested_metrics:
        bleu = computeBLEU(predictions, answers)
        metric_keys.append('bleu')
        metric_values.append(bleu)
    if 't5_bleu' in requested_metrics:
        t5_bleu = computeT5BLEU(predictions, answers)
        metric_keys.append('t5_bleu')
        metric_values.append(t5_bleu)
    if 'nmt_bleu' in requested_metrics:
        nmt_bleu = computeNMTBLEU(predictions, answers)
        metric_keys.append('nmt_bleu')
        metric_values.append(nmt_bleu)
    if 'avg_rouge' in requested_metrics:
        rouge = computeROUGE(predictions, answers)
        metric_keys += ['rouge1', 'rouge2', 'rougeL', 'avg_rouge']
        avg_rouge = (rouge['rouge_1_f_score'] + rouge['rouge_2_f_score'] + rouge['rouge_l_f_score']) / 3
        metric_values += [rouge['rouge_1_f_score'], rouge['rouge_2_f_score'], rouge['rouge_l_f_score'], avg_rouge]
    if 'sc_precision' in requested_metrics:
        precision = computeSequenceClassificationPrecision(predictions, answers)
        metric_keys.append('sc_precision')
        metric_values.append(precision)
    if 'sc_recall' in requested_metrics:
        recall = computeSequenceClassificationRecall(predictions, answers)
        metric_keys.append('sc_recall')
        metric_values.append(recall)
    if 'sc_f1' in requested_metrics:
        f1 = computeSequenceClassificationF1(predictions, answers)
        metric_keys.append('sc_f1')
        metric_values.append(f1)
    if 'f1' in requested_metrics:
        f1 = computeF1(predictions, answers)
        metric_keys.append('f1')
        metric_values.append(f1)

    if 'ner_f1_IOB1' in requested_metrics:
        predictions_processed = [pred.split() for pred in predictions]
        answers_processed = [ans[0].split() for ans in answers]

        def convert_IOB2_to_IOB1(labels):
            cur_category = None
            for n, label in enumerate(labels):
                if label[0] == "B" and label[2:] != cur_category:
                    labels[n] = "I" + label[1:]
                cur_category = label[2:]

        convert_IOB2_to_IOB1(predictions_processed)
        convert_IOB2_to_IOB1(answers_processed)
        f1 = (
            seq_metrics.f1_score(y_pred=predictions_processed, y_true=answers_processed, mode='strict', scheme=seq_scheme.IOB1) * 100
        )

        metric_keys.append('ner_f1_IOB1')
        metric_values.append(f1)

    if 'ner_f1' in requested_metrics:
        predictions_processed = [pred.split() for pred in predictions]
        answers_processed = [ans[0].split() for ans in answers]

        f1 = seq_metrics.f1_score(y_pred=predictions_processed, y_true=answers_processed) * 100

        metric_keys.append('ner_f1')
        metric_values.append(f1)

    norm_predictions = [normalize_text(g) for g in predictions]
    norm_answers = [[normalize_text(a) for a in al] for al in answers]
    if 'nf1' in requested_metrics:
        nf1 = computeF1(norm_predictions, norm_answers)
        metric_keys.append('nf1')
        metric_values.append(nf1)
    if 'nem' in requested_metrics:
        nem = computeEM(norm_predictions, norm_answers)
        metric_keys.append('nem')
        metric_values.append(nem)

    if 'corpus_f1' in requested_metrics:
        corpus_f1, precision, recall = computeCF1(norm_predictions, norm_answers)
        metric_keys += ['corpus_f1', 'precision', 'recall']
        metric_values += [corpus_f1, precision, recall]

    metric_dict = dict(zip(metric_keys, metric_values))
<<<<<<< HEAD
    metric_dict = OrderedDict((key, metric_dict[key]) for key in requested_metrics)
    return metric_dict, answer


def calculate_and_reduce_metrics(generation_output, metrics_to_compute, args, lang):
    metrics = OrderedDict()
    predictions = generation_output.predictions
    for i in range(len(predictions[0])):
        partial_metrics, _ = compute_metrics(
            [p[i] for p in predictions],
            generation_output.answers,
            metrics_to_compute,
            lang,
            args,
            generation_output.example_ids,
        )
        for k, v in partial_metrics.items():
            if args.reduce_metrics == 'max':
=======
    metric_dict = collections.OrderedDict((key, metric_dict[key]) for key in requested_metrics)
    return metric_dict


def calculate_and_reduce_metrics(predictions, answers, metrics_to_compute, reduce_metrics, lang):
    metrics = collections.OrderedDict()
    if reduce_metrics == 'max':
        for i in range(len(predictions[0])): # for each output (in case of mulitple outputs)
            partial_metrics = compute_metrics([p[i] for p in predictions], answers, metrics_to_compute, lang) # calculate the metric on all first outputs, all second outputs, etc.
            for k, v in partial_metrics.items():
>>>>>>> 0eae0307
                metrics[k] = max(metrics.get(k, 0), v)
    elif reduce_metrics == 'top_k':
        for m in metrics_to_compute:
            if m in corpus_level_metrics:
                logging.warning('You are using the corpus-level metric %s with `--reduce_metrics top_k`, which can lead to incorrect results.', m)
        
        for i in range(len(predictions)): # for each input
            example_metrics = collections.OrderedDict() # keep track of metrics for one input and all of its outputs
            for j in range(len(predictions[i])): # for each output (in case of mulitple outputs)
                partial_metrics = compute_metrics([predictions[i][j]], [answers[i]], metrics_to_compute, lang) # calculate the metric on the j-th output of the i-th input
                for k, v in partial_metrics.items():
                    example_metrics[k] = max(example_metrics.get(k, 0), v)
            # sum metrics for all examples
            for k, v in example_metrics.items():
                metrics[k] = metrics.get(k, 0) + example_metrics[k]
        # convert sums to averages
        for k, v in metrics.items():
            metrics[k] = metrics[k] / len(predictions)
    else:
        raise ValueError('Invalid reduce_metrics argument')

    return metrics<|MERGE_RESOLUTION|>--- conflicted
+++ resolved
@@ -27,21 +27,15 @@
 # OR TORT (INCLUDING NEGLIGENCE OR OTHERWISE) ARISING IN ANY WAY OUT OF THE USE
 # OF THIS SOFTWARE, EVEN IF ADVISED OF THE POSSIBILITY OF SUCH DAMAGE.
 
+import logging
 import os
 import re
 import string
-<<<<<<< HEAD
 from collections import Counter, OrderedDict, defaultdict
 from contextlib import closing
 from multiprocessing import Pool, cpu_count
 from subprocess import PIPE, Popen
-=======
-import logging
-from contextlib import closing
-from multiprocessing import Pool, cpu_count
-from subprocess import PIPE, Popen
 from typing import Iterable, Union
->>>>>>> 0eae0307
 
 import numpy as np
 import sacrebleu
@@ -59,7 +53,8 @@
 
 # metrics that are calculated over a corpus (i.e. a list of predictions and gold answers, not single ones).
 # These metrics cannot be calculated on individual examples and then averaged.
-corpus_level_metrics = set(['bleu', 'casedbleu', 'ter', 't5_bleu', 'nmt_bleu', 'corpus_f1'])
+corpus_level_metrics = {'bleu', 'casedbleu', 'ter', 't5_bleu', 'nmt_bleu', 'corpus_f1'}
+
 
 def to_lf(s, table):
     aggs = [y.lower() for y in Query.agg_ops]
@@ -527,7 +522,6 @@
     return joint_goal_em, turn_request_em, turn_goal_em, answer
 
 
-<<<<<<< HEAD
 def compute_e2e_dialogue_score(greedy, answer, tgt_lang, args, example_ids):
     num_examples = len(answer)
     subtask_metrics_dict = OrderedDict()
@@ -546,7 +540,7 @@
 
         if golds:
             metrics_to_compute = args.e2e_dialogue_valid_submetrics[k]
-            sub_metrics, _ = compute_metrics(preds, golds, [metrics_to_compute], tgt_lang, args, ids)
+            sub_metrics = compute_metrics(preds, golds, [metrics_to_compute], tgt_lang, args, ids)
             subtask_metrics_dict[subtask] = (
                 sub_metrics[metrics_to_compute],
                 len(golds),
@@ -595,10 +589,14 @@
     return hit / len(greedy) * 100
 
 
-def compute_metrics(greedy, answer, requested_metrics, lang, args, example_ids=None):
-=======
-def compute_metrics(predictions: Iterable[str], answers: Union[Iterable[str], Iterable[Iterable[str]]], requested_metrics: Iterable, lang: str):
->>>>>>> 0eae0307
+def compute_metrics(
+    predictions: Iterable[str],
+    answers: Union[Iterable[str], Iterable[Iterable[str]]],
+    requested_metrics: Iterable,
+    lang: str,
+    args,
+    example_ids: Iterable[str] = None,
+):
     """
     Inputs:
         predictions: a list of model predictions
@@ -615,25 +613,22 @@
             lfem
             joint_goal_em, turn_request_em, turn_goal_em, avg_dialogue
         lang: the language of the predictions and answers. Used for BERTScore.
+        args: arguments
+        example_ids: used to calculate some of e2e dialogue metrics that need to know span of each dialogue such as JGA
     """
     metric_keys = []
     metric_values = []
-<<<<<<< HEAD
-    if not isinstance(answer[0], list):
-        answer = [[a] for a in answer]
+    if not isinstance(answers[0], list):
+        answers = [[a] for a in answers]
     if 'e2e_dialogue_score' in requested_metrics:
         requested_metrics += ['JGA', 'API_em', 'DA_em', 'BLEU']
-        results = compute_e2e_dialogue_score(greedy, answer, lang, args, example_ids)
+        results = compute_e2e_dialogue_score(predictions, answers, lang, args, example_ids)
         metric_keys += results.keys()
         metric_values += results.values()
     if 'jga' in requested_metrics:
-        jga = computeJGA(greedy, answer, example_ids)
+        jga = computeJGA(predictions, answers, example_ids)
         metric_keys += ['jga']
         metric_values += [jga]
-=======
-    if not isinstance(answers[0], list):
-        answers = [[a] for a in answers]
->>>>>>> 0eae0307
     if 'lfem' in requested_metrics:
         lfem, answers = computeLFEM(predictions, answers)
         metric_keys += ['lfem']
@@ -643,16 +638,10 @@
         avg_dialogue = (joint_goal_em + request_em) / 2
         metric_keys += ['joint_goal_em', 'turn_request_em', 'turn_goal_em', 'avg_dialogue']
         metric_values += [joint_goal_em, request_em, turn_goal_em, avg_dialogue]
-<<<<<<< HEAD
     if 'em' in requested_metrics:
-        em = computeEM(greedy, answer)
+        em = computeEM(predictions, answers)
         metric_keys += ['em']
         metric_values += [em]
-=======
-    em = computeEM(predictions, answers)
-    metric_keys += ['em']
-    metric_values += [em]
->>>>>>> 0eae0307
     if 'pem' in requested_metrics:
         pem = computePartialEM(predictions, answers)
         metric_keys.append('pem')
@@ -721,7 +710,8 @@
         convert_IOB2_to_IOB1(predictions_processed)
         convert_IOB2_to_IOB1(answers_processed)
         f1 = (
-            seq_metrics.f1_score(y_pred=predictions_processed, y_true=answers_processed, mode='strict', scheme=seq_scheme.IOB1) * 100
+            seq_metrics.f1_score(y_pred=predictions_processed, y_true=answers_processed, mode='strict', scheme=seq_scheme.IOB1)
+            * 100
         )
 
         metric_keys.append('ner_f1_IOB1')
@@ -753,47 +743,37 @@
         metric_values += [corpus_f1, precision, recall]
 
     metric_dict = dict(zip(metric_keys, metric_values))
-<<<<<<< HEAD
     metric_dict = OrderedDict((key, metric_dict[key]) for key in requested_metrics)
-    return metric_dict, answer
+    return metric_dict
 
 
 def calculate_and_reduce_metrics(generation_output, metrics_to_compute, args, lang):
     metrics = OrderedDict()
+    example_ids = generation_output.example_ids
     predictions = generation_output.predictions
-    for i in range(len(predictions[0])):
-        partial_metrics, _ = compute_metrics(
-            [p[i] for p in predictions],
-            generation_output.answers,
-            metrics_to_compute,
-            lang,
-            args,
-            generation_output.example_ids,
-        )
-        for k, v in partial_metrics.items():
-            if args.reduce_metrics == 'max':
-=======
-    metric_dict = collections.OrderedDict((key, metric_dict[key]) for key in requested_metrics)
-    return metric_dict
-
-
-def calculate_and_reduce_metrics(predictions, answers, metrics_to_compute, reduce_metrics, lang):
-    metrics = collections.OrderedDict()
-    if reduce_metrics == 'max':
-        for i in range(len(predictions[0])): # for each output (in case of mulitple outputs)
-            partial_metrics = compute_metrics([p[i] for p in predictions], answers, metrics_to_compute, lang) # calculate the metric on all first outputs, all second outputs, etc.
+    answers = generation_output.answers
+
+    if args.reduce_metrics == 'max':
+        for i in range(len(predictions[0])):  # for each output (in case of multiple outputs)
+            partial_metrics = compute_metrics(
+                [p[i] for p in predictions], answers, metrics_to_compute, lang, args, example_ids
+            )  # calculate the metric on all first outputs, all second outputs, etc.
             for k, v in partial_metrics.items():
->>>>>>> 0eae0307
                 metrics[k] = max(metrics.get(k, 0), v)
-    elif reduce_metrics == 'top_k':
+    elif args.reduce_metrics == 'top_k':
         for m in metrics_to_compute:
             if m in corpus_level_metrics:
-                logging.warning('You are using the corpus-level metric %s with `--reduce_metrics top_k`, which can lead to incorrect results.', m)
-        
-        for i in range(len(predictions)): # for each input
-            example_metrics = collections.OrderedDict() # keep track of metrics for one input and all of its outputs
-            for j in range(len(predictions[i])): # for each output (in case of mulitple outputs)
-                partial_metrics = compute_metrics([predictions[i][j]], [answers[i]], metrics_to_compute, lang) # calculate the metric on the j-th output of the i-th input
+                logging.warning(
+                    'You are using the corpus-level metric %s with `--reduce_metrics top_k`, which can lead to incorrect results.',
+                    m,
+                )
+
+        for i in range(len(predictions)):  # for each input
+            example_metrics = OrderedDict()  # keep track of metrics for one input and all of its outputs
+            for j in range(len(predictions[i])):  # for each output (in case of multiple outputs)
+                partial_metrics = compute_metrics(
+                    [predictions[i][j]], [answers[i]], metrics_to_compute, lang
+                )  # calculate the metric on the j-th output of the i-th input
                 for k, v in partial_metrics.items():
                     example_metrics[k] = max(example_metrics.get(k, 0), v)
             # sum metrics for all examples
