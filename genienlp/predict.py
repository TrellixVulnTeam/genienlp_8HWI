--- conflicted
+++ resolved
@@ -352,13 +352,9 @@
     load_config_json(args)
     check_and_update_generation_args(args)
     adjust_multilingual_eval(args)
-<<<<<<< HEAD
     check_args(args)
-    
-=======
     set_default_values(args)
 
->>>>>>> 09e0615a
     set_seed(args)
     args.tasks = list(get_tasks(args.task_names, args).values())
 
