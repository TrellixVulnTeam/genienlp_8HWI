--- conflicted
+++ resolved
@@ -356,22 +356,6 @@
             task_progress = f'{task_iteration[task]}/{task_iterations}:' if task_iterations is not None else ''
             round_progress = f'round_{rnd}:' if rounds else ''
 
-<<<<<<< HEAD
-            # validate
-            if should_validate(iteration, val_every, resume=args.resume, start_iteration=start_iteration):
-                deca_score = do_validate(iteration, args, model, numericalizer, val_iters,
-                                         train_task=task, round_progress=round_progress,
-                                         task_progress=task_progress, writer=writer, logger=logger)
-
-                # saving
-                if should_save(iteration, save_every):
-                    best_decascore = maybe_save(iteration, model, opt, deca_score, best_decascore,
-                                                saver=saver, logger=logger, train_task=task,
-                                                round_progress=round_progress, task_progress=task_progress,
-                                                timestamp=args.timestamp, log_dir=args.log_dir, model_parallel=args.model_parallel)
-
-=======
->>>>>>> 38859172
             # param update
             loss, grad_norm = train_step(model, batch, iteration, opt, devices, lr_scheduler=lr_scheduler,
                                          grad_clip=args.grad_clip,
@@ -425,7 +409,7 @@
                     best_decascore = maybe_save(iteration, model, opt, deca_score, best_decascore,
                                                 saver=saver, logger=logger, train_task=task,
                                                 round_progress=round_progress, task_progress=task_progress,
-                                                timestamp=args.timestamp, log_dir=args.log_dir)
+                                                timestamp=args.timestamp, log_dir=args.log_dir, model_parallel=args.model_parallel)
 
             # book keeping
             task_iteration[task] += 1
