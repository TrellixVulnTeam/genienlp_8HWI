#
# Copyright (c) 2019-2020 The Board of Trustees of the Leland Stanford Junior University
# All rights reserved.
#
# Redistribution and use in source and binary forms, with or without
# modification, are permitted provided that the following conditions are met:
#
# * Redistributions of source code must retain the above copyright notice, this
#   list of conditions and the following disclaimer.
#
# * Redistributions in binary form must reproduce the above copyright notice,
#   this list of conditions and the following disclaimer in the documentation
#   and/or other materials provided with the distribution.
#
# * Neither the name of the copyright holder nor the names of its
#   contributors may be used to endorse or promote products derived from
#   this software without specific prior written permission.
#
# THIS SOFTWARE IS PROVIDED BY THE COPYRIGHT HOLDERS AND CONTRIBUTORS "AS IS"
# AND ANY EXPRESS OR IMPLIED WARRANTIES, INCLUDING, BUT NOT LIMITED TO, THE
# IMPLIED WARRANTIES OF MERCHANTABILITY AND FITNESS FOR A PARTICULAR PURPOSE ARE
# DISCLAIMED. IN NO EVENT SHALL THE COPYRIGHT HOLDER OR CONTRIBUTORS BE LIABLE
# FOR ANY DIRECT, INDIRECT, INCIDENTAL, SPECIAL, EXEMPLARY, OR CONSEQUENTIAL
# DAMAGES (INCLUDING, BUT NOT LIMITED TO, PROCUREMENT OF SUBSTITUTE GOODS OR
# SERVICES; LOSS OF USE, DATA, OR PROFITS; OR BUSINESS INTERRUPTION) HOWEVER
# CAUSED AND ON ANY THEORY OF LIABILITY, WHETHER IN CONTRACT, STRICT LIABILITY,
# OR TORT (INCLUDING NEGLIGENCE OR OTHERWISE) ARISING IN ANY WAY OUT OF THE USE
# OF THIS SOFTWARE, EVEN IF ADVISED OF THE POSSIBILITY OF SUCH DAMAGE.

<<<<<<< HEAD
from typing import NamedTuple, List, Tuple
import itertools
import random
=======
import unicodedata
from typing import NamedTuple, List, Union, Iterable
>>>>>>> 46d7a112
import torch


def identity(x, **kw):
    return x


class SequentialField(NamedTuple):
    value: Union[torch.tensor, List[int]]
    length: Union[torch.tensor, int]
    limited: Union[torch.tensor, List[int]]

class Feature(NamedTuple):
    type_id: List[int] = None
    type_prob: List[float] = None
    word_freq: List[float] = None
    
VALID_FEATURE_FIELDS = tuple(Feature._fields)

class Example(NamedTuple):
    example_id: str
<<<<<<< HEAD
    # for each field in the example, we store the tokenized sentence, and a boolean mask
    # indicating whether the token is a real word (subject to word-piece tokenization)
    # or it should be treated as an opaque symbol
    context: List[str]
    context_word_mask: List[bool]
    context_feature: List[Feature]
    question: List[str]
    question_word_mask: List[bool]
    question_feature: List[Feature]
    answer: List[str]
    answer_word_mask: List[bool]
    answer_feature: List[Feature]
    context_plus_question: List[str]
    context_plus_question_word_mask: List[bool]
    context_plus_question_feature: List[Feature]

    vocab_fields = ['context', 'question', 'answer']
=======
    context: str
    question: str
    answer: str
    context_plus_question: List[str]
>>>>>>> 46d7a112

    @staticmethod
    def from_raw(example_id: str, context: str, question: str, answer: str, preprocess = identity, lower=False):
        args = [example_id]

        for argname, arg in (('context', context), ('question', question), ('answer', answer)):
<<<<<<< HEAD
            words, masks, features = tokenize(arg.rstrip('\n'), field_name=argname, answer=answer)
            if masks is None:
                masks = [True for _ in words]
            if lower:
                words = [word.lower() for word in words]
            args.append(words)
            args.append(masks)
            args.append(features)
        
        # create context_plus_question fields by appending context and question corresponding fields
        args.append(args[1] + args[4])
        args.append(args[2] + args[5])
        args.append(args[3] + args[6])
        
=======
            arg = unicodedata.normalize('NFD', arg)
            field = preprocess(arg.rstrip('\n'), field_name=argname).strip()
            if lower:
                field = field.lower()
            args.append(field)

        # create context_plus_question field by appending context and question words
        args.append(args[1] + ' ' + args[2])

>>>>>>> 46d7a112
        return Example(*args)
    
def get_default_fields(text, features, features_size, features_default_val):
    text = text.split()
    text_mask = [True for _ in text]
    # dummy values
    zip_list = []
    for feat in features:
        index = VALID_FEATURE_FIELDS.index(feat)
        zip_list.append([[features_default_val[index]] * features_size[index] for _ in range(len(text))])

    text_feature = [Feature(*tup) for tup in zip(*zip_list)]
    
    return text, text_mask, text_feature


class NumericalizedExamples(NamedTuple):
    example_id: List[str]
    context: SequentialField
    answer: SequentialField
    
    @staticmethod
<<<<<<< HEAD
    def from_examples(examples, numericalizer, device=None, paired=False, max_pairs=None, groups=None,
                      append_question_to_context_too=False, override_question=None, override_context=None,
                      features=None, features_size=None, features_default_val=None):
        assert all(isinstance(ex.example_id, str) for ex in examples)
        decoder_vocab = numericalizer.decoder_vocab.clone()
        max_context_len, max_question_len, max_answer_len = -1, -1, -1

        override_question_mask = None
        if override_question:
            override_question, override_question_mask, override_question_feature = \
                get_default_fields(override_question, features, features_size, features_default_val)

        override_context_mask = None
        if override_context:
            override_context, override_context_mask, override_context_feature = \
                get_default_fields(override_context, features, features_size, features_default_val)

        if paired:
            example_pairs = []
            
            # get all possible combinations of related example pairs
            for i in range(0, len(examples), groups):
                related_examples = [examples[j] for j in range(i, i+groups)]
                example_pairs.extend(itertools.product(related_examples, related_examples))
            # filter out pairs with same sentences
            example_pairs = [ex_pair for ex_pair in example_pairs if ex_pair[0] != ex_pair[1]]
            
            # shuffle example orders and select first max_pairs of them
            random.shuffle(example_pairs)
            example_pairs = example_pairs[:max_pairs]
            
            example_ids = [ex_a.example_id + '@' + ex_b.example_id for ex_a, ex_b in example_pairs]
            if override_question:
                question_inputs = [((override_question, override_question_mask),
                                    (override_question, override_question_mask))
                                   for _ in example_pairs]
            else:
                question_inputs = [((ex_a.question, ex_a.question_word_mask),
                                    (ex_b.question, ex_b.question_word_mask))
                                   for ex_a, ex_b in example_pairs]
                
            if append_question_to_context_too:
                context_inputs = [((ex_a.context_plus_question,
                                    ex_a.context_plus_question_word_mask),
                                    (ex_b.context_plus_question,
                                     ex_b.context_plus_question_word_mask))
                                  for ex_a, ex_b in example_pairs]
            elif override_context:
                context_inputs = [((override_context, override_context_mask),
                                    (override_context, override_context_mask))
                                   for _ in example_pairs]
            else:
                context_inputs = [((ex_a.context, ex_a.context_word_mask),
                                    (ex_b.context, ex_b.context_word_mask))
                                   for ex_a, ex_b in example_pairs]


            answer_inputs = [((ex_a.answer, ex_a.answer_word_mask), (ex_b.answer, ex_b.answer_word_mask))
                             for ex_a, ex_b in example_pairs]

            all_example_ids_pair = example_ids
            all_context_inputs_pair = numericalizer.encode_pair(context_inputs, decoder_vocab)
            all_question_inputs_pair = numericalizer.encode_pair(question_inputs, decoder_vocab)
            all_answer_inputs_pair = numericalizer.encode_pair(answer_inputs, decoder_vocab)

            max_context_len = max(all_context_inputs_pair.length)
            max_question_len = max(all_question_inputs_pair.length)
            max_answer_len = max(all_answer_inputs_pair.length)

        # process single examples
        example_ids = [ex.example_id for ex in examples]
        if override_question:
            question_inputs = [(override_question, override_question_mask, override_question_feature) for _ in examples]
        else:
            question_inputs = [(ex.question, ex.question_word_mask, ex.question_feature) for ex in examples]

        if append_question_to_context_too:
            context_inputs = [(ex.context_plus_question, ex.context_plus_question_word_mask, ex.context_plus_question_feature) for ex in examples]
        elif override_context:
            context_inputs = [(override_context, override_context_mask, override_context_feature) for _ in examples]
        else:
            context_inputs = [(ex.context, ex.context_word_mask, ex.context_feature) for ex in examples]
            
        answer_inputs = [(ex.answer, ex.answer_word_mask, ex.answer_feature) for ex in examples]
        
        all_example_ids_single = example_ids

        all_context_inputs_single = numericalizer.encode_single(context_inputs, decoder_vocab, features_size, features_default_val,
                                                                max_length=max_context_len-2)
        all_question_inputs_single = numericalizer.encode_single(question_inputs, decoder_vocab, features_size, features_default_val,
                                                                 max_length=max_question_len-2)
        all_answer_inputs_single = numericalizer.encode_single(answer_inputs, decoder_vocab, features_size, features_default_val,
                                                               max_length=max_answer_len-2)
    
        if paired:
            all_example_ids = all_example_ids_single + all_example_ids_pair
            all_context_inputs = SequentialField.merge([all_context_inputs_single, all_context_inputs_pair])
            all_question_inputs = SequentialField.merge([all_question_inputs_single, all_question_inputs_pair])
            all_answer_inputs = SequentialField.merge([all_answer_inputs_single, all_answer_inputs_pair])
        else:
            all_example_ids = all_example_ids_single
            all_context_inputs = all_context_inputs_single
            all_question_inputs = all_question_inputs_single
            all_answer_inputs = all_answer_inputs_single

        return NumericalizedExamples(all_example_ids,
                     all_context_inputs,
                     all_question_inputs,
                     all_answer_inputs,
                     decoder_vocab,
                     device, padding_function=numericalizer.pad)
=======
    def from_examples(examples, numericalizer):
        assert all(isinstance(ex.example_id, str) for ex in examples)
        numericalized_examples = []

        tokenized_contexts = numericalizer.encode_batch([ex.context_plus_question for ex in examples])
        tokenized_answers = numericalizer.encode_batch([ex.answer for ex in examples])
        for i in range(len(examples)):
            numericalized_examples.append(NumericalizedExamples([examples[i].example_id],
                                        tokenized_contexts[i],
                                        tokenized_answers[i]))
        return numericalized_examples
>>>>>>> 46d7a112

    @staticmethod
    def collate_batches(batches : Iterable['NumericalizedExamples'], numericalizer, device):
        example_id = []
<<<<<<< HEAD
        context_values, context_lengths, context_limiteds, context_features = [], [], [], []
        question_values, question_lengths, question_limiteds, question_features = [], [], [], []
        answer_values, answer_lengths, answer_limiteds, answer_features = [], [], [], []
        decoder_vocab = None
        

        for batch in batches:
            example_id.append(batch.example_id[0])
            context_values.append(torch.tensor(batch.context.value, device=batch.device))
            context_lengths.append(torch.tensor(batch.context.length, device=batch.device))
            context_limiteds.append(torch.tensor(batch.context.limited, device=batch.device))
            context_features.append(torch.tensor(batch.context.feature, device=batch.device))

            question_values.append(torch.tensor(batch.question.value, device=batch.device))
            question_lengths.append(torch.tensor(batch.question.length, device=batch.device))
            question_limiteds.append(torch.tensor(batch.question.limited, device=batch.device))
            question_features.append(torch.tensor(batch.question.feature, device=batch.device))

            answer_values.append(torch.tensor(batch.answer.value, device=batch.device))
            answer_lengths.append(torch.tensor(batch.answer.length, device=batch.device))
            answer_limiteds.append(torch.tensor(batch.answer.limited, device=batch.device))
            answer_features.append(torch.tensor(batch.answer.feature, device=batch.device))
=======
        context_values, context_lengths, context_limiteds = [], [], []
        answer_values, answer_lengths, answer_limiteds = [], [], []

        for batch in batches:
            example_id.append(batch.example_id[0])
            context_values.append(torch.tensor(batch.context.value, device=device))
            context_lengths.append(torch.tensor(batch.context.length, device=device))
            context_limiteds.append(torch.tensor(batch.context.limited, device=device))

            answer_values.append(torch.tensor(batch.answer.value, device=device))
            answer_lengths.append(torch.tensor(batch.answer.length, device=device))
            answer_limiteds.append(torch.tensor(batch.answer.limited, device=device))
>>>>>>> 46d7a112

        context_values = numericalizer.pad(context_values, pad_id=numericalizer.pad_id)
        context_limiteds = numericalizer.pad(context_limiteds, pad_id=numericalizer.decoder_pad_id)
        context_lengths = torch.stack(context_lengths, dim=0)
<<<<<<< HEAD
        context_features = padding_function(context_features)
        question_values = padding_function(question_values)
        question_limiteds = padding_function(question_limiteds)
        question_lengths = torch.stack(question_lengths, dim=0)
        question_features = padding_function(question_features)
        answer_values = padding_function(answer_values)
        answer_limiteds = padding_function(answer_limiteds)
=======
        answer_values = numericalizer.pad(answer_values, pad_id=numericalizer.pad_id)
        answer_limiteds = numericalizer.pad(answer_limiteds, pad_id=numericalizer.decoder_pad_id)
>>>>>>> 46d7a112
        answer_lengths = torch.stack(answer_lengths, dim=0)
        answer_features = padding_function(answer_features)

        context = SequentialField(value=context_values,
                                  length=context_lengths,
                                  limited=context_limiteds,
                                  feature=context_features)

<<<<<<< HEAD
        question = SequentialField(value=question_values,
                                   length=question_lengths,
                                   limited=question_limiteds,
                                   feature=question_features)

=======
>>>>>>> 46d7a112
        answer = SequentialField(value=answer_values,
                                 length=answer_lengths,
                                 limited=answer_limiteds,
                                 feature=answer_features)


        return NumericalizedExamples(example_id=example_id,
                                     context=context,
                                     answer=answer)<|MERGE_RESOLUTION|>--- conflicted
+++ resolved
@@ -27,14 +27,8 @@
 # OR TORT (INCLUDING NEGLIGENCE OR OTHERWISE) ARISING IN ANY WAY OUT OF THE USE
 # OF THIS SOFTWARE, EVEN IF ADVISED OF THE POSSIBILITY OF SUCH DAMAGE.
 
-<<<<<<< HEAD
-from typing import NamedTuple, List, Tuple
-import itertools
-import random
-=======
+from typing import NamedTuple, List, Union, Iterable
 import unicodedata
-from typing import NamedTuple, List, Union, Iterable
->>>>>>> 46d7a112
 import torch
 
 
@@ -46,72 +40,42 @@
     value: Union[torch.tensor, List[int]]
     length: Union[torch.tensor, int]
     limited: Union[torch.tensor, List[int]]
+    feature: Union[torch.tensor, List[List[int]]]
 
 class Feature(NamedTuple):
     type_id: List[int] = None
     type_prob: List[float] = None
-    word_freq: List[float] = None
     
 VALID_FEATURE_FIELDS = tuple(Feature._fields)
 
+
 class Example(NamedTuple):
     example_id: str
-<<<<<<< HEAD
-    # for each field in the example, we store the tokenized sentence, and a boolean mask
-    # indicating whether the token is a real word (subject to word-piece tokenization)
-    # or it should be treated as an opaque symbol
-    context: List[str]
-    context_word_mask: List[bool]
-    context_feature: List[Feature]
-    question: List[str]
-    question_word_mask: List[bool]
-    question_feature: List[Feature]
-    answer: List[str]
-    answer_word_mask: List[bool]
-    answer_feature: List[Feature]
-    context_plus_question: List[str]
-    context_plus_question_word_mask: List[bool]
-    context_plus_question_feature: List[Feature]
-
-    vocab_fields = ['context', 'question', 'answer']
-=======
     context: str
+    context_feature: Feature
     question: str
+    question_feature: Feature
     answer: str
-    context_plus_question: List[str]
->>>>>>> 46d7a112
+    answer_feature: Feature
+    context_plus_question: str
+    context_plus_question: Feature
 
     @staticmethod
     def from_raw(example_id: str, context: str, question: str, answer: str, preprocess = identity, lower=False):
         args = [example_id]
 
         for argname, arg in (('context', context), ('question', question), ('answer', answer)):
-<<<<<<< HEAD
-            words, masks, features = tokenize(arg.rstrip('\n'), field_name=argname, answer=answer)
-            if masks is None:
-                masks = [True for _ in words]
+            arg = unicodedata.normalize('NFD', arg)
+            sentence, features = preprocess(arg.rstrip('\n'), field_name=argname).strip()
             if lower:
-                words = [word.lower() for word in words]
-            args.append(words)
-            args.append(masks)
+                sentence = sentence.lower()
+            args.append(sentence)
             args.append(features)
-        
-        # create context_plus_question fields by appending context and question corresponding fields
-        args.append(args[1] + args[4])
-        args.append(args[2] + args[5])
-        args.append(args[3] + args[6])
-        
-=======
-            arg = unicodedata.normalize('NFD', arg)
-            field = preprocess(arg.rstrip('\n'), field_name=argname).strip()
-            if lower:
-                field = field.lower()
-            args.append(field)
 
-        # create context_plus_question field by appending context and question words
-        args.append(args[1] + ' ' + args[2])
+        # create context_plus_question fields by appending context and question words
+        args.append(args[1] + ' ' + args[3])
+        args.append(args[2] + ' ' + args[4])
 
->>>>>>> 46d7a112
         return Example(*args)
     
 def get_default_fields(text, features, features_size, features_default_val):
@@ -134,119 +98,6 @@
     answer: SequentialField
     
     @staticmethod
-<<<<<<< HEAD
-    def from_examples(examples, numericalizer, device=None, paired=False, max_pairs=None, groups=None,
-                      append_question_to_context_too=False, override_question=None, override_context=None,
-                      features=None, features_size=None, features_default_val=None):
-        assert all(isinstance(ex.example_id, str) for ex in examples)
-        decoder_vocab = numericalizer.decoder_vocab.clone()
-        max_context_len, max_question_len, max_answer_len = -1, -1, -1
-
-        override_question_mask = None
-        if override_question:
-            override_question, override_question_mask, override_question_feature = \
-                get_default_fields(override_question, features, features_size, features_default_val)
-
-        override_context_mask = None
-        if override_context:
-            override_context, override_context_mask, override_context_feature = \
-                get_default_fields(override_context, features, features_size, features_default_val)
-
-        if paired:
-            example_pairs = []
-            
-            # get all possible combinations of related example pairs
-            for i in range(0, len(examples), groups):
-                related_examples = [examples[j] for j in range(i, i+groups)]
-                example_pairs.extend(itertools.product(related_examples, related_examples))
-            # filter out pairs with same sentences
-            example_pairs = [ex_pair for ex_pair in example_pairs if ex_pair[0] != ex_pair[1]]
-            
-            # shuffle example orders and select first max_pairs of them
-            random.shuffle(example_pairs)
-            example_pairs = example_pairs[:max_pairs]
-            
-            example_ids = [ex_a.example_id + '@' + ex_b.example_id for ex_a, ex_b in example_pairs]
-            if override_question:
-                question_inputs = [((override_question, override_question_mask),
-                                    (override_question, override_question_mask))
-                                   for _ in example_pairs]
-            else:
-                question_inputs = [((ex_a.question, ex_a.question_word_mask),
-                                    (ex_b.question, ex_b.question_word_mask))
-                                   for ex_a, ex_b in example_pairs]
-                
-            if append_question_to_context_too:
-                context_inputs = [((ex_a.context_plus_question,
-                                    ex_a.context_plus_question_word_mask),
-                                    (ex_b.context_plus_question,
-                                     ex_b.context_plus_question_word_mask))
-                                  for ex_a, ex_b in example_pairs]
-            elif override_context:
-                context_inputs = [((override_context, override_context_mask),
-                                    (override_context, override_context_mask))
-                                   for _ in example_pairs]
-            else:
-                context_inputs = [((ex_a.context, ex_a.context_word_mask),
-                                    (ex_b.context, ex_b.context_word_mask))
-                                   for ex_a, ex_b in example_pairs]
-
-
-            answer_inputs = [((ex_a.answer, ex_a.answer_word_mask), (ex_b.answer, ex_b.answer_word_mask))
-                             for ex_a, ex_b in example_pairs]
-
-            all_example_ids_pair = example_ids
-            all_context_inputs_pair = numericalizer.encode_pair(context_inputs, decoder_vocab)
-            all_question_inputs_pair = numericalizer.encode_pair(question_inputs, decoder_vocab)
-            all_answer_inputs_pair = numericalizer.encode_pair(answer_inputs, decoder_vocab)
-
-            max_context_len = max(all_context_inputs_pair.length)
-            max_question_len = max(all_question_inputs_pair.length)
-            max_answer_len = max(all_answer_inputs_pair.length)
-
-        # process single examples
-        example_ids = [ex.example_id for ex in examples]
-        if override_question:
-            question_inputs = [(override_question, override_question_mask, override_question_feature) for _ in examples]
-        else:
-            question_inputs = [(ex.question, ex.question_word_mask, ex.question_feature) for ex in examples]
-
-        if append_question_to_context_too:
-            context_inputs = [(ex.context_plus_question, ex.context_plus_question_word_mask, ex.context_plus_question_feature) for ex in examples]
-        elif override_context:
-            context_inputs = [(override_context, override_context_mask, override_context_feature) for _ in examples]
-        else:
-            context_inputs = [(ex.context, ex.context_word_mask, ex.context_feature) for ex in examples]
-            
-        answer_inputs = [(ex.answer, ex.answer_word_mask, ex.answer_feature) for ex in examples]
-        
-        all_example_ids_single = example_ids
-
-        all_context_inputs_single = numericalizer.encode_single(context_inputs, decoder_vocab, features_size, features_default_val,
-                                                                max_length=max_context_len-2)
-        all_question_inputs_single = numericalizer.encode_single(question_inputs, decoder_vocab, features_size, features_default_val,
-                                                                 max_length=max_question_len-2)
-        all_answer_inputs_single = numericalizer.encode_single(answer_inputs, decoder_vocab, features_size, features_default_val,
-                                                               max_length=max_answer_len-2)
-    
-        if paired:
-            all_example_ids = all_example_ids_single + all_example_ids_pair
-            all_context_inputs = SequentialField.merge([all_context_inputs_single, all_context_inputs_pair])
-            all_question_inputs = SequentialField.merge([all_question_inputs_single, all_question_inputs_pair])
-            all_answer_inputs = SequentialField.merge([all_answer_inputs_single, all_answer_inputs_pair])
-        else:
-            all_example_ids = all_example_ids_single
-            all_context_inputs = all_context_inputs_single
-            all_question_inputs = all_question_inputs_single
-            all_answer_inputs = all_answer_inputs_single
-
-        return NumericalizedExamples(all_example_ids,
-                     all_context_inputs,
-                     all_question_inputs,
-                     all_answer_inputs,
-                     decoder_vocab,
-                     device, padding_function=numericalizer.pad)
-=======
     def from_examples(examples, numericalizer):
         assert all(isinstance(ex.example_id, str) for ex in examples)
         numericalized_examples = []
@@ -258,64 +109,34 @@
                                         tokenized_contexts[i],
                                         tokenized_answers[i]))
         return numericalized_examples
->>>>>>> 46d7a112
 
     @staticmethod
     def collate_batches(batches : Iterable['NumericalizedExamples'], numericalizer, device):
         example_id = []
-<<<<<<< HEAD
-        context_values, context_lengths, context_limiteds, context_features = [], [], [], []
-        question_values, question_lengths, question_limiteds, question_features = [], [], [], []
+
+        context_values, context_lengths, context_limiteds, context_features= [], [], [], []
         answer_values, answer_lengths, answer_limiteds, answer_features = [], [], [], []
-        decoder_vocab = None
-        
-
-        for batch in batches:
-            example_id.append(batch.example_id[0])
-            context_values.append(torch.tensor(batch.context.value, device=batch.device))
-            context_lengths.append(torch.tensor(batch.context.length, device=batch.device))
-            context_limiteds.append(torch.tensor(batch.context.limited, device=batch.device))
-            context_features.append(torch.tensor(batch.context.feature, device=batch.device))
-
-            question_values.append(torch.tensor(batch.question.value, device=batch.device))
-            question_lengths.append(torch.tensor(batch.question.length, device=batch.device))
-            question_limiteds.append(torch.tensor(batch.question.limited, device=batch.device))
-            question_features.append(torch.tensor(batch.question.feature, device=batch.device))
-
-            answer_values.append(torch.tensor(batch.answer.value, device=batch.device))
-            answer_lengths.append(torch.tensor(batch.answer.length, device=batch.device))
-            answer_limiteds.append(torch.tensor(batch.answer.limited, device=batch.device))
-            answer_features.append(torch.tensor(batch.answer.feature, device=batch.device))
-=======
-        context_values, context_lengths, context_limiteds = [], [], []
-        answer_values, answer_lengths, answer_limiteds = [], [], []
 
         for batch in batches:
             example_id.append(batch.example_id[0])
             context_values.append(torch.tensor(batch.context.value, device=device))
             context_lengths.append(torch.tensor(batch.context.length, device=device))
             context_limiteds.append(torch.tensor(batch.context.limited, device=device))
+            context_features.append(torch.tensor(batch.context.feature, device=batch.device))
 
             answer_values.append(torch.tensor(batch.answer.value, device=device))
             answer_lengths.append(torch.tensor(batch.answer.length, device=device))
             answer_limiteds.append(torch.tensor(batch.answer.limited, device=device))
->>>>>>> 46d7a112
+            answer_features.append(torch.tensor(batch.answer.feature, device=batch.device))
 
         context_values = numericalizer.pad(context_values, pad_id=numericalizer.pad_id)
         context_limiteds = numericalizer.pad(context_limiteds, pad_id=numericalizer.decoder_pad_id)
         context_lengths = torch.stack(context_lengths, dim=0)
-<<<<<<< HEAD
         context_features = padding_function(context_features)
-        question_values = padding_function(question_values)
-        question_limiteds = padding_function(question_limiteds)
-        question_lengths = torch.stack(question_lengths, dim=0)
-        question_features = padding_function(question_features)
         answer_values = padding_function(answer_values)
         answer_limiteds = padding_function(answer_limiteds)
-=======
         answer_values = numericalizer.pad(answer_values, pad_id=numericalizer.pad_id)
         answer_limiteds = numericalizer.pad(answer_limiteds, pad_id=numericalizer.decoder_pad_id)
->>>>>>> 46d7a112
         answer_lengths = torch.stack(answer_lengths, dim=0)
         answer_features = padding_function(answer_features)
 
@@ -324,14 +145,7 @@
                                   limited=context_limiteds,
                                   feature=context_features)
 
-<<<<<<< HEAD
-        question = SequentialField(value=question_values,
-                                   length=question_lengths,
-                                   limited=question_limiteds,
-                                   feature=question_features)
 
-=======
->>>>>>> 46d7a112
         answer = SequentialField(value=answer_values,
                                  length=answer_lengths,
                                  limited=answer_limiteds,
