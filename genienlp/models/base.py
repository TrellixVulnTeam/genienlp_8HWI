--- conflicted
+++ resolved
@@ -34,7 +34,6 @@
 from transformers import PreTrainedModel
 
 from ..data_utils.numericalizer import TransformerNumericalizer
-from ..tasks.almond_task import Translate
 
 logger = logging.getLogger(__name__)
 
@@ -79,13 +78,7 @@
         if self.numericalizer.num_tokens > old_num_tokens:
             logger.info(f'Vocabulary has expanded to {self.numericalizer.num_tokens} tokens')
 
-<<<<<<< HEAD
-    def set_task_dependent_generation_kwargs(self, tasks):
-        self._output_scores = any('loss' in task.metrics for task in tasks)
-        self._output_attentions = any(isinstance(task, Translate) for task in tasks)
-=======
     def set_generation_output_options(self, tasks):
         self._output_attentions = any(getattr(task, 'need_attention_scores', False) for task in tasks)
         self._output_scores = False
->>>>>>> 38f8c135
         self._output_hidden_states = False