--- conflicted
+++ resolved
@@ -35,20 +35,8 @@
 from torch.nn import functional as F
 from torch.nn.utils.rnn import pack_padded_sequence as pack
 from torch.nn.utils.rnn import pad_packed_sequence as unpack
-from transformers import BertConfig
-from transformers.modeling_bert import BertLayerNorm
-
-from ..paraphrase.transformers_utils import BertModelV2
-
-<<<<<<< HEAD
-
-class EmbeddingOutput(NamedTuple):
-    name: str
-    all_layers: List[torch.Tensor]
-    last_layer: torch.Tensor
-=======
+
 from transformers.modeling_outputs import BaseModelOutputWithPoolingAndCrossAttentions as EmbeddingOutput
->>>>>>> 8dc7214e
 
 INF = 1e10
 EPSILON = 1e-10
@@ -428,20 +416,11 @@
             hidden_states = embeddings[0].hidden_states
             last_hidden_state = embeddings[0].last_hidden_state
             if self.project:
-<<<<<<< HEAD
-                last_layer = self.projection(last_layer)
-            return EmbeddingOutput(name='combined', all_layers=all_layers, last_layer=last_layer)
-
-        all_layers = None
-        last_layer = []
-        names = []
-=======
                 last_hidden_state = self.projection(last_hidden_state)
             return EmbeddingOutput(hidden_states=hidden_states, last_hidden_state=last_hidden_state)
 
         hidden_states = None
         last_hidden_state = []
->>>>>>> 8dc7214e
         for emb in embeddings:
             if hidden_states is None:
                 hidden_states = [[layer] for layer in emb.hidden_states]
@@ -450,50 +429,28 @@
             else:
                 for layer_list, layer in zip(hidden_states, emb.hidden_states):
                     layer_list.append(layer)
-<<<<<<< HEAD
-            last_layer.append(emb.last_layer)
-            names.append(emb.name)
-        
-        new_all_layers = [torch.cat(layer_list, dim=2) for layer_list in all_layers]
-        new_last_layer = torch.cat(last_layer, dim=2)
-        if self.project:
-            new_last_layer = self.projection(new_last_layer)
-        
-        return EmbeddingOutput(name='combined', all_layers=new_all_layers, last_layer=new_last_layer)
-
-    def forward(self, x, entity_ids=None, entity_masking=None, entity_probs=None, mask_entities=None, padding=None):
-        embedded: List[EmbeddingOutput] = []
-        if len(self.pretrained_embeddings):
-            embedded += [emb(x, entity_ids, entity_masking, entity_probs, mask_entities, padding) for emb in self.pretrained_embeddings]
-=======
+
             last_hidden_state.append(emb.last_hidden_state)
-
+            
         hidden_states = [torch.cat(layer, dim=2) for layer in hidden_states]
         last_hidden_state = torch.cat(last_hidden_state, dim=2)
         if self.project:
             last_hidden_state = self.projection(last_hidden_state)
         return EmbeddingOutput(hidden_states=tuple(hidden_states), last_hidden_state=last_hidden_state)
-
-    def forward(self, x, padding=None):
-        embedded = []
-        if self.pretrained_embeddings is not None:
-            embedded += [emb(x, padding=padding) for emb in self.pretrained_embeddings]
->>>>>>> 8dc7214e
+        
+    def forward(self, x, entity_ids=None, entity_masking=None, entity_probs=None, mask_entities=None, padding=None):
+        embedded: List[EmbeddingOutput] = []
+        if len(self.pretrained_embeddings):
+            embedded += [emb(x, entity_ids, entity_masking, entity_probs, mask_entities, padding) for emb in self.pretrained_embeddings]
 
         if self.trained_embeddings is not None:
             trained_vocabulary_size = self.trained_embeddings.weight.size()[0]
             valid_x = torch.lt(x, trained_vocabulary_size)
             masked_x = torch.where(valid_x, x, torch.zeros_like(x))
             output = self.trained_embeddings(masked_x)
-<<<<<<< HEAD
-            embedded.append(EmbeddingOutput(name='trained', all_layers=[output], last_layer=output))
-            
-=======
             embedded.append(EmbeddingOutput(hidden_states=(output,), last_hidden_state=output))
->>>>>>> 8dc7214e
 
         return self._combine_embeddings(embedded)
-
 
 
 class SemanticFusionUnit(nn.Module):
