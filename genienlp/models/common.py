#
# Copyright (c) 2018, Salesforce, Inc.
#                     The Board of Trustees of the Leland Stanford Junior University
# All rights reserved.
#
# Redistribution and use in source and binary forms, with or without
# modification, are permitted provided that the following conditions are met:
#
# * Redistributions of source code must retain the above copyright notice, this
#   list of conditions and the following disclaimer.
#
# * Redistributions in binary form must reproduce the above copyright notice,
#   this list of conditions and the following disclaimer in the documentation
#   and/or other materials provided with the distribution.
#
# * Neither the name of the copyright holder nor the names of its
#   contributors may be used to endorse or promote products derived from
#   this software without specific prior written permission.
#
# THIS SOFTWARE IS PROVIDED BY THE COPYRIGHT HOLDERS AND CONTRIBUTORS "AS IS"
# AND ANY EXPRESS OR IMPLIED WARRANTIES, INCLUDING, BUT NOT LIMITED TO, THE
# IMPLIED WARRANTIES OF MERCHANTABILITY AND FITNESS FOR A PARTICULAR PURPOSE ARE
# DISCLAIMED. IN NO EVENT SHALL THE COPYRIGHT HOLDER OR CONTRIBUTORS BE LIABLE
# FOR ANY DIRECT, INDIRECT, INCIDENTAL, SPECIAL, EXEMPLARY, OR CONSEQUENTIAL
# DAMAGES (INCLUDING, BUT NOT LIMITED TO, PROCUREMENT OF SUBSTITUTE GOODS OR
# SERVICES; LOSS OF USE, DATA, OR PROFITS; OR BUSINESS INTERRUPTION) HOWEVER
# CAUSED AND ON ANY THEORY OF LIABILITY, WHETHER IN CONTRACT, STRICT LIABILITY,
# OR TORT (INCLUDING NEGLIGENCE OR OTHERWISE) ARISING IN ANY WAY OUT OF THE USE
# OF THIS SOFTWARE, EVEN IF ADVISED OF THE POSSIBILITY OF SUCH DAMAGE.

import math

import torch
import torch.nn as nn
from torch.autograd import Variable
from torch.jit import Final
from torch.nn import functional as F
from torch.nn.utils.rnn import pack_padded_sequence as pack
from torch.nn.utils.rnn import pad_packed_sequence as unpack

<<<<<<< HEAD
=======
from transformers.modeling_outputs import BaseModelOutputWithPoolingAndCrossAttentions as EmbeddingOutput
>>>>>>> c23b20e4

INF = 1e10
EPSILON = 1e-10


class MultiLSTMCell(nn.Module):
    def __init__(self, num_layers, input_size, rnn_size, dropout):
        super(MultiLSTMCell, self).__init__()
        self.dropout = nn.Dropout(dropout)
        self.num_layers = num_layers
        self.layers = nn.ModuleList()

        for i in range(num_layers):
            self.layers.append(nn.LSTMCell(input_size, rnn_size))
            input_size = rnn_size

    def forward(self, input, hidden):
        h_0, c_0 = hidden
        h_1, c_1 = [], []
        for i, layer in enumerate(self.layers):
            input = self.dropout(input)
            h_1_i, c_1_i = layer(input, (h_0[i], c_0[i]))
            input = h_1_i
            h_1 += [h_1_i]
            c_1 += [c_1_i]

        h_1 = torch.stack(h_1)
        c_1 = torch.stack(c_1)

        return input, (h_1, c_1)


# torch.matmul can't do (4, 3, 2) @ (4, 2) -> (4, 3)
def matmul(x, y):
    if x.dim() == y.dim():
        return x @ y
    if x.dim() == y.dim() - 1:
        return (x.unsqueeze(-2) @ y).squeeze(-2)
    return (x @ y.unsqueeze(-2)).squeeze(-2)


class LayerNorm(nn.Module):

    def __init__(self, d_model, eps=1e-6):
        super().__init__()
        self.gamma = nn.Parameter(torch.ones(d_model))
        self.beta = nn.Parameter(torch.zeros(d_model))
        self.eps = eps

    def forward(self, x):
        mean = x.mean(-1, keepdim=True)
        std = x.std(-1, keepdim=True)
        return self.gamma * (x - mean) / (std + self.eps) + self.beta


def mask(targets, out, squash=True, pad_idx=1):
    mask = (targets != pad_idx)
    out_mask = mask.unsqueeze(-1).expand_as(out).contiguous()
    if squash:
        out_after = out[out_mask].contiguous().view(-1, out.size(-1))
    else:
        out_after = out * out_mask.float()
    targets_after = targets[mask]
    return out_after, targets_after


class LinearFeedforward(nn.Module):

    def __init__(self, d_in, d_hid, d_out, activation='relu', dropout=0.2):
        super().__init__()
        self.feedforward = Feedforward(d_in, d_hid, activation=activation)
        self.linear = Linear(d_hid, d_out)
        self.dropout = nn.Dropout(dropout)

    def forward(self, x):
        return self.dropout(self.linear(self.feedforward(x)))


class Linear(nn.Linear):

    def forward(self, x):
        size = x.size()
        return super().forward(
            x.contiguous().view(-1, size[-1])).view(*size[:-1], -1)


class Feedforward(nn.Module):

    def __init__(self, d_in, d_out, activation=None, bias=True, dropout=0.2):
        super().__init__()
        if activation is not None:
            self.activation = getattr(torch, activation)
        else:
            self.activation = lambda x: x
        self.linear = Linear(d_in, d_out, bias=bias)
        self.dropout = nn.Dropout(dropout)

    def forward(self, x):
        return self.activation(self.linear(self.dropout(x)))


class CombinedEmbedding(nn.Module):
    project: Final[bool]
    dimension: Final[int]

    def __init__(self, numericalizer, pretrained_embeddings,
                 output_dimension,
                 trained_dimension=0,
                 project=True):
        super().__init__()
        self.project = project
        self.pretrained_embeddings = nn.ModuleList(pretrained_embeddings)

        dimension = 0
        for idx, embedding in enumerate(self.pretrained_embeddings):
            dimension += embedding.dim

        if trained_dimension > 0:
            self.trained_embeddings = nn.Embedding(numericalizer.num_tokens, trained_dimension)
            dimension += trained_dimension
        else:
            self.trained_embeddings = None
        if self.project:
            self.projection = Feedforward(dimension, output_dimension)
        else:
            assert dimension == output_dimension, (dimension, output_dimension)
        self.dimension = output_dimension

    def resize_embedding(self, new_vocab_size):
        if self.trained_embeddings is None:
            # we are not training embeddings at all
            return
        dimensions = self.trained_embeddings.weight.shape
        if new_vocab_size == dimensions[0]:
            return
        assert new_vocab_size > dimensions[0], 'Cannot shrink the embedding matrix'
        resized_embeddings = nn.Embedding(new_vocab_size, dimensions[1])
        resized_embeddings.weight.data[0:dimensions[0], :] = self.trained_embeddings.weight.data
        self.trained_embeddings = resized_embeddings


    def _combine_embeddings(self, embeddings):
<<<<<<< HEAD
        emb = torch.cat(embeddings, dim=2)
        if self.project:
            emb = self.projection(emb)
        return emb

    def forward(self, x, padding=None):
        embedded: List[torch.Tensor] = []
=======
        if len(embeddings) == 1:
            hidden_states = embeddings[0].hidden_states
            last_hidden_state = embeddings[0].last_hidden_state
            if self.project:
                last_hidden_state = self.projection(last_hidden_state)
            return EmbeddingOutput(hidden_states=hidden_states, last_hidden_state=last_hidden_state)

        hidden_states = None
        last_hidden_state = []
        for emb in embeddings:
            if hidden_states is None:
                hidden_states = [[layer] for layer in emb.hidden_states]
            elif len(hidden_states) != len(emb.hidden_states):
                raise ValueError('Cannot combine embeddings that use different numbers of layers')
            else:
                for layer_list, layer in zip(hidden_states, emb.hidden_states):
                    layer_list.append(layer)
            last_hidden_state.append(emb.last_hidden_state)

        hidden_states = [torch.cat(layer, dim=2) for layer in hidden_states]
        last_hidden_state = torch.cat(last_hidden_state, dim=2)
        if self.project:
            last_hidden_state = self.projection(last_hidden_state)
        return EmbeddingOutput(hidden_states=tuple(hidden_states), last_hidden_state=last_hidden_state)

    def forward(self, x, padding=None):
        embedded = []
>>>>>>> c23b20e4
        if self.pretrained_embeddings is not None:
            embedded += [emb(x, padding=padding) for emb in self.pretrained_embeddings]

        if self.trained_embeddings is not None:
            trained_vocabulary_size = self.trained_embeddings.weight.size()[0]
            valid_x = torch.lt(x, trained_vocabulary_size)
            masked_x = torch.where(valid_x, x, torch.zeros_like(x))
            output = self.trained_embeddings(masked_x)
<<<<<<< HEAD
            embedded.append(output)
=======
            embedded.append(EmbeddingOutput(hidden_states=(output,), last_hidden_state=output))
>>>>>>> c23b20e4

        return self._combine_embeddings(embedded)


class LSTMDecoderAttention(nn.Module):
    def __init__(self, dim, dot=False):
        super().__init__()
        self.linear_in = nn.Linear(dim, dim, bias=False)
        self.linear_out = nn.Linear(2 * dim, dim, bias=False)
        self.tanh = nn.Tanh()
        self.mask = None
        self.dot = dot

    def applyMasks(self, context_mask):
        # context_mask is batch x encoder_time, convert it to batch x 1 x encoder_time
        self.context_mask = context_mask.unsqueeze(1)

    def forward(self, input: torch.Tensor, context: torch.Tensor):
        # input is batch x decoder_time x dim
        # context is batch x encoder_time x dim
        # output will be batch x decoder_time x dim
        # context_attention will be batch x decoder_time x encoder_time

        if not self.dot:
            targetT = self.linear_in(input)  # batch x decoder_time x dim x 1
        else:
            targetT = input

        transposed_context = torch.transpose(context, 2, 1)
        context_scores = torch.matmul(targetT, transposed_context)
        context_scores.masked_fill_(self.context_mask, -float('inf'))
        context_attention = F.softmax(context_scores, dim=-1) + EPSILON

        # convert context_attention to batch x decoder_time x 1 x encoder_time
        # convert context to batch x 1 x encoder_time x dim
        # context_alignment will be batch x decoder_time x 1 x dim
        context_alignment = torch.matmul(context_attention.unsqueeze(2), context.unsqueeze(1))
        # squeeze out the extra dimension
        context_alignment = context_alignment.squeeze(2)

        combined_representation = torch.cat([input, context_alignment], 2)
        output = self.tanh(self.linear_out(combined_representation))

        return output, context_attention<|MERGE_RESOLUTION|>--- conflicted
+++ resolved
@@ -28,20 +28,13 @@
 # OR TORT (INCLUDING NEGLIGENCE OR OTHERWISE) ARISING IN ANY WAY OUT OF THE USE
 # OF THIS SOFTWARE, EVEN IF ADVISED OF THE POSSIBILITY OF SUCH DAMAGE.
 
-import math
+from typing import List
 
 import torch
 import torch.nn as nn
-from torch.autograd import Variable
 from torch.jit import Final
 from torch.nn import functional as F
-from torch.nn.utils.rnn import pack_padded_sequence as pack
-from torch.nn.utils.rnn import pad_packed_sequence as unpack
-
-<<<<<<< HEAD
-=======
-from transformers.modeling_outputs import BaseModelOutputWithPoolingAndCrossAttentions as EmbeddingOutput
->>>>>>> c23b20e4
+
 
 INF = 1e10
 EPSILON = 1e-10
@@ -184,7 +177,6 @@
 
 
     def _combine_embeddings(self, embeddings):
-<<<<<<< HEAD
         emb = torch.cat(embeddings, dim=2)
         if self.project:
             emb = self.projection(emb)
@@ -192,35 +184,6 @@
 
     def forward(self, x, padding=None):
         embedded: List[torch.Tensor] = []
-=======
-        if len(embeddings) == 1:
-            hidden_states = embeddings[0].hidden_states
-            last_hidden_state = embeddings[0].last_hidden_state
-            if self.project:
-                last_hidden_state = self.projection(last_hidden_state)
-            return EmbeddingOutput(hidden_states=hidden_states, last_hidden_state=last_hidden_state)
-
-        hidden_states = None
-        last_hidden_state = []
-        for emb in embeddings:
-            if hidden_states is None:
-                hidden_states = [[layer] for layer in emb.hidden_states]
-            elif len(hidden_states) != len(emb.hidden_states):
-                raise ValueError('Cannot combine embeddings that use different numbers of layers')
-            else:
-                for layer_list, layer in zip(hidden_states, emb.hidden_states):
-                    layer_list.append(layer)
-            last_hidden_state.append(emb.last_hidden_state)
-
-        hidden_states = [torch.cat(layer, dim=2) for layer in hidden_states]
-        last_hidden_state = torch.cat(last_hidden_state, dim=2)
-        if self.project:
-            last_hidden_state = self.projection(last_hidden_state)
-        return EmbeddingOutput(hidden_states=tuple(hidden_states), last_hidden_state=last_hidden_state)
-
-    def forward(self, x, padding=None):
-        embedded = []
->>>>>>> c23b20e4
         if self.pretrained_embeddings is not None:
             embedded += [emb(x, padding=padding) for emb in self.pretrained_embeddings]
 
@@ -229,11 +192,7 @@
             valid_x = torch.lt(x, trained_vocabulary_size)
             masked_x = torch.where(valid_x, x, torch.zeros_like(x))
             output = self.trained_embeddings(masked_x)
-<<<<<<< HEAD
             embedded.append(output)
-=======
-            embedded.append(EmbeddingOutput(hidden_states=(output,), last_hidden_state=output))
->>>>>>> c23b20e4
 
         return self._combine_embeddings(embedded)
 
