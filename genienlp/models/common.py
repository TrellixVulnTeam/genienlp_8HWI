#
# Copyright (c) 2018, Salesforce, Inc.
#                     The Board of Trustees of the Leland Stanford Junior University
# All rights reserved.
#
# Redistribution and use in source and binary forms, with or without
# modification, are permitted provided that the following conditions are met:
#
# * Redistributions of source code must retain the above copyright notice, this
#   list of conditions and the following disclaimer.
#
# * Redistributions in binary form must reproduce the above copyright notice,
#   this list of conditions and the following disclaimer in the documentation
#   and/or other materials provided with the distribution.
#
# * Neither the name of the copyright holder nor the names of its
#   contributors may be used to endorse or promote products derived from
#   this software without specific prior written permission.
#
# THIS SOFTWARE IS PROVIDED BY THE COPYRIGHT HOLDERS AND CONTRIBUTORS "AS IS"
# AND ANY EXPRESS OR IMPLIED WARRANTIES, INCLUDING, BUT NOT LIMITED TO, THE
# IMPLIED WARRANTIES OF MERCHANTABILITY AND FITNESS FOR A PARTICULAR PURPOSE ARE
# DISCLAIMED. IN NO EVENT SHALL THE COPYRIGHT HOLDER OR CONTRIBUTORS BE LIABLE
# FOR ANY DIRECT, INDIRECT, INCIDENTAL, SPECIAL, EXEMPLARY, OR CONSEQUENTIAL
# DAMAGES (INCLUDING, BUT NOT LIMITED TO, PROCUREMENT OF SUBSTITUTE GOODS OR
# SERVICES; LOSS OF USE, DATA, OR PROFITS; OR BUSINESS INTERRUPTION) HOWEVER
# CAUSED AND ON ANY THEORY OF LIABILITY, WHETHER IN CONTRACT, STRICT LIABILITY,
# OR TORT (INCLUDING NEGLIGENCE OR OTHERWISE) ARISING IN ANY WAY OUT OF THE USE
# OF THIS SOFTWARE, EVEN IF ADVISED OF THE POSSIBILITY OF SUCH DAMAGE.
<<<<<<< HEAD
import math
=======

from typing import List
>>>>>>> 46d7a112

import torch
import torch.nn as nn
from torch.jit import Final
from torch.nn import functional as F
<<<<<<< HEAD
from torch.nn.utils.rnn import pack_padded_sequence as pack
from torch.nn.utils.rnn import pad_packed_sequence as unpack

from transformers.modeling_outputs import BaseModelOutputWithPoolingAndCrossAttentions as EmbeddingOutput
=======

>>>>>>> 46d7a112

INF = 1e10
EPSILON = 1e-10


class MultiLSTMCell(nn.Module):
    def __init__(self, num_layers, input_size, rnn_size, dropout):
        super(MultiLSTMCell, self).__init__()
        self.dropout = nn.Dropout(dropout)
        self.num_layers = num_layers
        self.layers = nn.ModuleList()

        for i in range(num_layers):
            self.layers.append(nn.LSTMCell(input_size, rnn_size))
            input_size = rnn_size

    def forward(self, input, hidden):
        h_0, c_0 = hidden
        h_1, c_1 = [], []
        for i, layer in enumerate(self.layers):
            input = self.dropout(input)
            h_1_i, c_1_i = layer(input, (h_0[i], c_0[i]))
            input = h_1_i
            h_1 += [h_1_i]
            c_1 += [c_1_i]

        h_1 = torch.stack(h_1)
        c_1 = torch.stack(c_1)

        return input, (h_1, c_1)


<<<<<<< HEAD
def positional_encodings_like(x, t=None):
    if t is None:
        positions = torch.arange(0., x.size(1))
        if x.is_cuda:
            positions = positions.cuda(x.get_device())
    else:
        positions = t
    encodings = torch.zeros(*x.size()[1:])
    if x.is_cuda:
        encodings = encodings.cuda(x.get_device())
    for channel in range(x.size(-1)):
        if channel % 2 == 0:
            encodings[:, channel] = torch.sin(
                positions / 10000 ** (channel / x.size(2)))
        else:
            encodings[:, channel] = torch.cos(
                positions / 10000 ** ((channel - 1) / x.size(2)))
    return encodings


def positional_embedding(self, x):
    embedded = []
    if self.pretrained_embeddings is not None:
        embedded += [emb.get_positional_embedding(x) for emb in self.pretrained_embeddings]
    if self.trained_embeddings is not None:
        # positional embedding is only calculated for pretrained embeddings
        pass
    return torch.cat(embedded, dim=-1)


=======
>>>>>>> 46d7a112
# torch.matmul can't do (4, 3, 2) @ (4, 2) -> (4, 3)
def matmul(x, y):
    if x.dim() == y.dim():
        return x @ y
    if x.dim() == y.dim() - 1:
        return (x.unsqueeze(-2) @ y).squeeze(-2)
    return (x @ y.unsqueeze(-2)).squeeze(-2)


class LayerNorm(nn.Module):

    def __init__(self, d_model, eps=1e-6):
        super().__init__()
        self.gamma = nn.Parameter(torch.ones(d_model))
        self.beta = nn.Parameter(torch.zeros(d_model))
        self.eps = eps

    def forward(self, x):
        mean = x.mean(-1, keepdim=True)
        std = x.std(-1, keepdim=True)
        return self.gamma * (x - mean) / (std + self.eps) + self.beta


def mask(targets, out, squash=True, pad_idx=1):
    mask = (targets != pad_idx)
    out_mask = mask.unsqueeze(-1).expand_as(out).contiguous()
    if squash:
        out_after = out[out_mask].contiguous().view(-1, out.size(-1))
    else:
        out_after = out * out_mask.float()
    targets_after = targets[mask]
    return out_after, targets_after


class LinearFeedforward(nn.Module):

    def __init__(self, d_in, d_hid, d_out, activation='relu', dropout=0.2):
        super().__init__()
        self.feedforward = Feedforward(d_in, d_hid, activation=activation)
        self.linear = Linear(d_hid, d_out)
        self.dropout = nn.Dropout(dropout)

    def forward(self, x):
        return self.dropout(self.linear(self.feedforward(x)))


<<<<<<< HEAD
class PackedLSTM(nn.Module):

    def __init__(self, d_in, d_out, bidirectional=False, num_layers=1,
                 dropout=0.0, batch_first=True):
        """A wrapper class that packs input sequences and unpacks output sequences"""
        super().__init__()
        if bidirectional:
            d_out = d_out // 2
        self.rnn = nn.LSTM(d_in, d_out,
                           num_layers=num_layers,
                           dropout=dropout,
                           bidirectional=bidirectional,
                           batch_first=batch_first)
        self.batch_first = batch_first

    def forward(self, inputs, lengths, hidden=None):
        lens, indices = torch.sort(lengths.clone().detach(), 0, True)
        inputs = inputs[indices] if self.batch_first else inputs[:, indices]
        outputs, (h, c) = self.rnn(pack(inputs, lens.tolist(), batch_first=self.batch_first), hidden)
        outputs = unpack(outputs, batch_first=self.batch_first)[0]
        _, _indices = torch.sort(indices, 0)
        outputs = outputs[_indices] if self.batch_first else outputs[:, _indices]
        h, c = h[:, _indices, :], c[:, _indices, :]
        return outputs, (h, c)


=======
>>>>>>> 46d7a112
class Linear(nn.Linear):

    def forward(self, x):
        size = x.size()
        return super().forward(
            x.contiguous().view(-1, size[-1])).view(*size[:-1], -1)


class Feedforward(nn.Module):

    def __init__(self, d_in, d_out, activation=None, bias=True, dropout=0.2):
        super().__init__()
        if activation is not None:
            self.activation = getattr(torch, activation)
        else:
            self.activation = lambda x: x
        self.linear = Linear(d_in, d_out, bias=bias)
        self.dropout = nn.Dropout(dropout)

    def forward(self, x):
        return self.activation(self.linear(self.dropout(x)))


class CombinedEmbedding(nn.Module):
    project: Final[bool]
    dimension: Final[int]

<<<<<<< HEAD
    def __init__(self, numericalizer, pretrained_embeddings, output_dimension, finetune_pretrained=False,
                 trained_dimension=0, project=True):
=======
    def __init__(self, numericalizer, pretrained_embeddings,
                 output_dimension,
                 trained_dimension=0,
                 project=True):
>>>>>>> 46d7a112
        super().__init__()
        self.project = project
        self.pretrained_embeddings = nn.ModuleList(pretrained_embeddings)

        dimension = 0
        for embedding in self.pretrained_embeddings:
            dimension += embedding.dim

        if trained_dimension > 0:
            self.trained_embeddings = nn.Embedding(numericalizer.num_tokens, trained_dimension)
            dimension += trained_dimension
        else:
            self.trained_embeddings = None

        if self.project:
            self.projection = Feedforward(dimension, output_dimension)
        else:
            assert dimension == output_dimension, (dimension, output_dimension)
        self.dimension = output_dimension

    def resize_embedding(self, new_vocab_size):
        if self.trained_embeddings is None:
            # we are not training embeddings at all
            return
        dimensions = self.trained_embeddings.weight.shape
        if new_vocab_size == dimensions[0]:
            return
        assert new_vocab_size > dimensions[0], 'Cannot shrink the embedding matrix'
        resized_embeddings = nn.Embedding(new_vocab_size, dimensions[1])
        resized_embeddings.weight.data[0:dimensions[0], :] = self.trained_embeddings.weight.data
        self.trained_embeddings = resized_embeddings


    def _combine_embeddings(self, embeddings):
<<<<<<< HEAD
        if len(embeddings) == 1:
            hidden_states = embeddings[0].hidden_states
            last_hidden_state = embeddings[0].last_hidden_state
            if self.project:
                last_hidden_state = self.projection(last_hidden_state)
            return EmbeddingOutput(hidden_states=hidden_states, last_hidden_state=last_hidden_state)

        hidden_states = None
        last_hidden_state = []
        for emb in embeddings:
            if hidden_states is None:
                hidden_states = [[layer] for layer in emb.hidden_states]
            elif len(hidden_states) != len(emb.hidden_states):
                raise ValueError('Cannot combine embeddings that use different numbers of layers')
            else:
                for layer_list, layer in zip(hidden_states, emb.hidden_states):
                    layer_list.append(layer)

            last_hidden_state.append(emb.last_hidden_state)
            
        hidden_states = [torch.cat(layer, dim=2) for layer in hidden_states]
        last_hidden_state = torch.cat(last_hidden_state, dim=2)
        if self.project:
            last_hidden_state = self.projection(last_hidden_state)
        return EmbeddingOutput(hidden_states=tuple(hidden_states), last_hidden_state=last_hidden_state)
        
    def forward(self, x, entity_ids=None, entity_masking=None, entity_probs=None, mask_entities=None, padding=None):
        embedded: List[EmbeddingOutput] = []
        if len(self.pretrained_embeddings):
            embedded += [emb(x, entity_ids, entity_masking, entity_probs, mask_entities, padding) for emb in self.pretrained_embeddings]
=======
        emb = torch.cat(embeddings, dim=2)
        if self.project:
            emb = self.projection(emb)
        return emb

    def forward(self, x, padding=None):
        embedded: List[torch.Tensor] = []
        if self.pretrained_embeddings is not None:
            embedded += [emb(x, padding=padding) for emb in self.pretrained_embeddings]
>>>>>>> 46d7a112

        if self.trained_embeddings is not None:
            trained_vocabulary_size = self.trained_embeddings.weight.size()[0]
            valid_x = torch.lt(x, trained_vocabulary_size)
            masked_x = torch.where(valid_x, x, torch.zeros_like(x))
            output = self.trained_embeddings(masked_x)
<<<<<<< HEAD
            embedded.append(EmbeddingOutput(hidden_states=(output,), last_hidden_state=output))
=======
            embedded.append(output)
>>>>>>> 46d7a112

        return self._combine_embeddings(embedded)


class LSTMDecoderAttention(nn.Module):
    def __init__(self, dim, dot=False):
        super().__init__()
        self.linear_in = nn.Linear(dim, dim, bias=False)
        self.linear_out = nn.Linear(2 * dim, dim, bias=False)
        self.tanh = nn.Tanh()
        self.mask = None
        self.dot = dot

    def applyMasks(self, context_mask):
        # context_mask is batch x encoder_time, convert it to batch x 1 x encoder_time
        self.context_mask = context_mask.unsqueeze(1)

    def forward(self, input: torch.Tensor, context: torch.Tensor):
        # input is batch x decoder_time x dim
        # context is batch x encoder_time x dim
        # output will be batch x decoder_time x dim
        # context_attention will be batch x decoder_time x encoder_time

        if not self.dot:
            targetT = self.linear_in(input)  # batch x decoder_time x dim x 1
        else:
            targetT = input

        transposed_context = torch.transpose(context, 2, 1)
        context_scores = torch.matmul(targetT, transposed_context)
        context_scores.masked_fill_(self.context_mask, -float('inf'))
        context_attention = F.softmax(context_scores, dim=-1) + EPSILON

        # convert context_attention to batch x decoder_time x 1 x encoder_time
        # convert context to batch x 1 x encoder_time x dim
        # context_alignment will be batch x decoder_time x 1 x dim
        context_alignment = torch.matmul(context_attention.unsqueeze(2), context.unsqueeze(1))
        # squeeze out the extra dimension
        context_alignment = context_alignment.squeeze(2)

        combined_representation = torch.cat([input, context_alignment], 2)
        output = self.tanh(self.linear_out(combined_representation))

        return output, context_attention<|MERGE_RESOLUTION|>--- conflicted
+++ resolved
@@ -27,25 +27,14 @@
 # CAUSED AND ON ANY THEORY OF LIABILITY, WHETHER IN CONTRACT, STRICT LIABILITY,
 # OR TORT (INCLUDING NEGLIGENCE OR OTHERWISE) ARISING IN ANY WAY OUT OF THE USE
 # OF THIS SOFTWARE, EVEN IF ADVISED OF THE POSSIBILITY OF SUCH DAMAGE.
-<<<<<<< HEAD
-import math
-=======
 
 from typing import List
->>>>>>> 46d7a112
 
 import torch
 import torch.nn as nn
 from torch.jit import Final
 from torch.nn import functional as F
-<<<<<<< HEAD
-from torch.nn.utils.rnn import pack_padded_sequence as pack
-from torch.nn.utils.rnn import pad_packed_sequence as unpack
-
-from transformers.modeling_outputs import BaseModelOutputWithPoolingAndCrossAttentions as EmbeddingOutput
-=======
-
->>>>>>> 46d7a112
+
 
 INF = 1e10
 EPSILON = 1e-10
@@ -78,39 +67,6 @@
         return input, (h_1, c_1)
 
 
-<<<<<<< HEAD
-def positional_encodings_like(x, t=None):
-    if t is None:
-        positions = torch.arange(0., x.size(1))
-        if x.is_cuda:
-            positions = positions.cuda(x.get_device())
-    else:
-        positions = t
-    encodings = torch.zeros(*x.size()[1:])
-    if x.is_cuda:
-        encodings = encodings.cuda(x.get_device())
-    for channel in range(x.size(-1)):
-        if channel % 2 == 0:
-            encodings[:, channel] = torch.sin(
-                positions / 10000 ** (channel / x.size(2)))
-        else:
-            encodings[:, channel] = torch.cos(
-                positions / 10000 ** ((channel - 1) / x.size(2)))
-    return encodings
-
-
-def positional_embedding(self, x):
-    embedded = []
-    if self.pretrained_embeddings is not None:
-        embedded += [emb.get_positional_embedding(x) for emb in self.pretrained_embeddings]
-    if self.trained_embeddings is not None:
-        # positional embedding is only calculated for pretrained embeddings
-        pass
-    return torch.cat(embedded, dim=-1)
-
-
-=======
->>>>>>> 46d7a112
 # torch.matmul can't do (4, 3, 2) @ (4, 2) -> (4, 3)
 def matmul(x, y):
     if x.dim() == y.dim():
@@ -157,35 +113,6 @@
         return self.dropout(self.linear(self.feedforward(x)))
 
 
-<<<<<<< HEAD
-class PackedLSTM(nn.Module):
-
-    def __init__(self, d_in, d_out, bidirectional=False, num_layers=1,
-                 dropout=0.0, batch_first=True):
-        """A wrapper class that packs input sequences and unpacks output sequences"""
-        super().__init__()
-        if bidirectional:
-            d_out = d_out // 2
-        self.rnn = nn.LSTM(d_in, d_out,
-                           num_layers=num_layers,
-                           dropout=dropout,
-                           bidirectional=bidirectional,
-                           batch_first=batch_first)
-        self.batch_first = batch_first
-
-    def forward(self, inputs, lengths, hidden=None):
-        lens, indices = torch.sort(lengths.clone().detach(), 0, True)
-        inputs = inputs[indices] if self.batch_first else inputs[:, indices]
-        outputs, (h, c) = self.rnn(pack(inputs, lens.tolist(), batch_first=self.batch_first), hidden)
-        outputs = unpack(outputs, batch_first=self.batch_first)[0]
-        _, _indices = torch.sort(indices, 0)
-        outputs = outputs[_indices] if self.batch_first else outputs[:, _indices]
-        h, c = h[:, _indices, :], c[:, _indices, :]
-        return outputs, (h, c)
-
-
-=======
->>>>>>> 46d7a112
 class Linear(nn.Linear):
 
     def forward(self, x):
@@ -213,15 +140,10 @@
     project: Final[bool]
     dimension: Final[int]
 
-<<<<<<< HEAD
-    def __init__(self, numericalizer, pretrained_embeddings, output_dimension, finetune_pretrained=False,
-                 trained_dimension=0, project=True):
-=======
     def __init__(self, numericalizer, pretrained_embeddings,
                  output_dimension,
                  trained_dimension=0,
                  project=True):
->>>>>>> 46d7a112
         super().__init__()
         self.project = project
         self.pretrained_embeddings = nn.ModuleList(pretrained_embeddings)
@@ -254,40 +176,8 @@
         resized_embeddings.weight.data[0:dimensions[0], :] = self.trained_embeddings.weight.data
         self.trained_embeddings = resized_embeddings
 
-
     def _combine_embeddings(self, embeddings):
-<<<<<<< HEAD
-        if len(embeddings) == 1:
-            hidden_states = embeddings[0].hidden_states
-            last_hidden_state = embeddings[0].last_hidden_state
-            if self.project:
-                last_hidden_state = self.projection(last_hidden_state)
-            return EmbeddingOutput(hidden_states=hidden_states, last_hidden_state=last_hidden_state)
-
-        hidden_states = None
-        last_hidden_state = []
-        for emb in embeddings:
-            if hidden_states is None:
-                hidden_states = [[layer] for layer in emb.hidden_states]
-            elif len(hidden_states) != len(emb.hidden_states):
-                raise ValueError('Cannot combine embeddings that use different numbers of layers')
-            else:
-                for layer_list, layer in zip(hidden_states, emb.hidden_states):
-                    layer_list.append(layer)
-
-            last_hidden_state.append(emb.last_hidden_state)
-            
-        hidden_states = [torch.cat(layer, dim=2) for layer in hidden_states]
-        last_hidden_state = torch.cat(last_hidden_state, dim=2)
-        if self.project:
-            last_hidden_state = self.projection(last_hidden_state)
-        return EmbeddingOutput(hidden_states=tuple(hidden_states), last_hidden_state=last_hidden_state)
-        
-    def forward(self, x, entity_ids=None, entity_masking=None, entity_probs=None, mask_entities=None, padding=None):
-        embedded: List[EmbeddingOutput] = []
-        if len(self.pretrained_embeddings):
-            embedded += [emb(x, entity_ids, entity_masking, entity_probs, mask_entities, padding) for emb in self.pretrained_embeddings]
-=======
+
         emb = torch.cat(embeddings, dim=2)
         if self.project:
             emb = self.projection(emb)
@@ -297,18 +187,13 @@
         embedded: List[torch.Tensor] = []
         if self.pretrained_embeddings is not None:
             embedded += [emb(x, padding=padding) for emb in self.pretrained_embeddings]
->>>>>>> 46d7a112
 
         if self.trained_embeddings is not None:
             trained_vocabulary_size = self.trained_embeddings.weight.size()[0]
             valid_x = torch.lt(x, trained_vocabulary_size)
             masked_x = torch.where(valid_x, x, torch.zeros_like(x))
             output = self.trained_embeddings(masked_x)
-<<<<<<< HEAD
-            embedded.append(EmbeddingOutput(hidden_states=(output,), last_hidden_state=output))
-=======
             embedded.append(output)
->>>>>>> 46d7a112
 
         return self._combine_embeddings(embedded)
 
