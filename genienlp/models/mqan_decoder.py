--- conflicted
+++ resolved
@@ -95,25 +95,7 @@
                 self.question_attn.applyMasks(question_padding)
 
             answer_padding = (answer.data == self.pad_idx)
-
-<<<<<<< HEAD
-            answer_entity_ids, answer_entity_masking, answer_entity_probs = None, None, None
-            if self.args.num_db_types > 0:
-                answer_entity_ids = batch.answer.feature[:, :, :self.args.features_size[0]].long()
-    
-                answer_entity_masking = (answer_entity_ids != self.args.features_default_val[0]).int()
-    
-                if self.args.entity_type_agg_method == 'weighted':
-                    answer_entity_probs = batch.answer.feature[:, :, self.args.features_size[0]:self.args.features_size[0] + self.args.features_size[1]].long()
-
-            answer_embedded = self.decoder_embeddings(answer[:, :-1],
-                                                      entity_ids=answer_entity_ids[:, :-1, :] if answer_entity_ids is not None else None,
-                                                      entity_masking=answer_entity_masking[:, :-1, :] if answer_entity_masking is not None else None,
-                                                      entity_probs=answer_entity_probs[:, :-1, :] if answer_entity_probs is not None else None,
-                                                      padding=answer_padding[:, :-1]).last_layer
-=======
             answer_embedded = self.decoder_embeddings(answer[:, :-1], padding=answer_padding).last_hidden_state
->>>>>>> 8dc7214e
 
             if self.args.transformer_layers > 0:
                 self_attended_decoded = self.self_attentive_decoder(answer_embedded,
@@ -160,19 +142,8 @@
             else:
                 current_token_id = current_token_id.clone().cpu().apply_(self.map_to_full).to(current_token_id.device)
             # (next_token_logits, past) where `past` includes all the states needed to continue generation
-<<<<<<< HEAD
-            # TODO: input entity ids to decoder during generation too
-            current_entity_id = current_token_id.new_full([*current_token_id.size(), self.args.features_size[0]], self.args.features_default_val[0])
-            logits = torch.log(decoder_wrapper.next_token_probs(current_token_id,
-                                                                current_entity_id=current_entity_id,
-                                                                current_entity_mask=(current_entity_id != self.args.features_default_val[0]).int(),
-                                                                current_entity_prob=None)
-                                                                )
-            return logits, decoder_wrapper
-=======
             logits = torch.log(decoder_wrapper.next_token_probs(current_token_id))
             return Seq2SeqLMOutput(logits=logits, past_key_values=decoder_wrapper)
->>>>>>> 8dc7214e
 
     def probs(self, outputs, vocab_pointer_switches, context_question_switches,
               context_attention, question_attention,
@@ -335,15 +306,8 @@
             self.mqan_decoder.context_attn.applyMasks(self.context_padding)
             self.mqan_decoder.question_attn.applyMasks(self.question_padding)
 
-
-<<<<<<< HEAD
-    def next_token_probs(self, current_token_id, current_entity_id=None, current_entity_mask=None, current_entity_prob=None):
-        embedding = self.mqan_decoder.decoder_embeddings(current_token_id, entity_ids=current_entity_id,
-                                                         entity_masking=current_entity_mask, entity_probs=current_entity_prob).last_layer
-=======
     def next_token_probs(self, current_token_id):
         embedding = self.mqan_decoder.decoder_embeddings(current_token_id).last_hidden_state
->>>>>>> 8dc7214e
 
         if self.mqan_decoder.args.transformer_layers > 0:
             self.hiddens[0][:, self.time] = self.hiddens[0][:, self.time] + \
