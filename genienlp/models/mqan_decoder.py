--- conflicted
+++ resolved
@@ -44,23 +44,9 @@
         self.init_idx = numericalizer.init_id
         self.args = args
 
-<<<<<<< HEAD
-        self.decoder_embeddings = CombinedEmbedding(numericalizer, decoder_embeddings, args.dimension,
-                                                    finetune_pretrained=False,
-                                                    trained_dimension=args.trainable_decoder_embeddings, project=True)
-
-        if args.transformer_layers > 0:
-            self.self_attentive_decoder = TransformerDecoder(args.dimension, args.transformer_heads,
-                                                             args.transformer_hidden,
-                                                             args.transformer_layers,
-                                                             args.dropout_ratio)
-        else:
-            self.self_attentive_decoder = None
-=======
         self.decoder_embeddings = CombinedEmbedding(numericalizer, [], args.dimension,
                                                     trained_dimension=args.trainable_decoder_embeddings,
                                                     project=True)
->>>>>>> 46d7a112
 
         if args.rnn_layers > 0:
             self.rnn_decoder = LSTMDecoder(args.dimension, args.rnn_dimension,
@@ -79,13 +65,9 @@
         if self.decoder_embeddings is not None:
             self.decoder_embeddings.set_embeddings(embeddings)
 
-<<<<<<< HEAD
-    def forward(self, batch, self_attended_context, final_context, context_rnn_state, final_question,
-                question_rnn_state, encoder_loss, current_token_id=None, decoder_wrapper=None, expansion_factor=1, generation_dict=None,):
-=======
+
     def forward(self, batch, final_context, context_rnn_state, encoder_loss,
                 current_token_id=None, decoder_wrapper=None, expansion_factor=1, generation_dict=None):
->>>>>>> 46d7a112
 
         context, context_limited = batch.context.value, batch.context.limited
         answer, answer_limited = batch.answer.value, batch.answer.limited
@@ -98,23 +80,9 @@
             else:
                 self.context_attn.applyMasks(context_padding)
 
-<<<<<<< HEAD
-            answer_padding = (answer.data == self.pad_idx)
-            answer_embedded = self.decoder_embeddings(answer[:, :-1], padding=answer_padding).last_hidden_state
-
-            if self.args.transformer_layers > 0:
-                self_attended_decoded = self.self_attentive_decoder(answer_embedded,
-                                                                    self_attended_context,
-                                                                    context_padding=context_padding,
-                                                                    answer_padding=answer_padding[:, :-1],
-                                                                    positional_encodings=True)
-            else:
-                self_attended_decoded = answer_embedded
-=======
+
             answer_padding = (answer.data == self.pad_idx)[:, :-1]
-
             answer_embedded = self.decoder_embeddings(answer[:, :-1], padding=answer_padding)
->>>>>>> 46d7a112
 
             if self.args.rnn_layers > 0:
                 rnn_decoder_outputs = self.rnn_decoder(answer_embedded, final_context, hidden=context_rnn_state)
@@ -126,11 +94,8 @@
 
             vocab_pointer_switch = self.vocab_pointer_switch(vocab_pointer_switch_input)
 
-<<<<<<< HEAD
-=======
             probs = self.probs(decoder_output, vocab_pointer_switch, context_attention, context_limited, decoder_vocab)
         
->>>>>>> 46d7a112
             probs, targets = mask(answer_limited[:, 1:].contiguous(), probs.contiguous(), pad_idx=decoder_vocab.pad_idx)
             loss = F.nll_loss(probs.log(), targets)
             if encoder_loss is not None:
@@ -259,15 +224,6 @@
         self.time = 0
         self.decoder_output = None
 
-<<<<<<< HEAD
-        if self.mqan_decoder.args.transformer_layers > 0:
-            self.hiddens = [self.self_attended_context[0].new_zeros((self.batch_size*expansion_factor, self.max_decoder_time, self.mqan_decoder.args.dimension))
-                    for l in range(len(self.mqan_decoder.self_attentive_decoder.layers) + 1)]
-            self.hiddens[0] = self.hiddens[0] + positional_encodings_like(self.hiddens[0])
-
-    
-=======
->>>>>>> 46d7a112
     def reorder(self, new_order):
         # TODO only reordering rnn_state should be enough since reordering happens among beams of the same input
         self.context = self.reorder_for_beam_search(self.context, new_order)
@@ -279,29 +235,9 @@
                 self.mqan_decoder.rnn_decoder.applyMasks(self.context_padding)
         else:
             self.mqan_decoder.context_attn.applyMasks(self.context_padding)
-<<<<<<< HEAD
-            self.mqan_decoder.question_attn.applyMasks(self.question_padding)
-
-    def next_token_probs(self, current_token_id):
-        embedding = self.mqan_decoder.decoder_embeddings(current_token_id).last_hidden_state
-
-        if self.mqan_decoder.args.transformer_layers > 0:
-            self.hiddens[0][:, self.time] = self.hiddens[0][:, self.time] + \
-                                (math.sqrt(self.mqan_decoder.self_attentive_decoder.d_model) * embedding).squeeze(1)
-            for l in range(len(self.mqan_decoder.self_attentive_decoder.layers)):
-                self.hiddens[l + 1][:, self.time] = self.mqan_decoder.self_attentive_decoder.layers[l](self.hiddens[l][:, self.time],
-                                                                                self.self_attended_context[l],
-                                                                                selfattn_keys=self.hiddens[l][:, :self.time + 1],
-                                                                                context_padding=self.context_padding)
-
-            self_attended_decoded = self.hiddens[-1][:, self.time].unsqueeze(1)
-        else:
-            self_attended_decoded = embedding
-=======
 
     def next_token_probs(self, current_token_id):
         embedding = self.mqan_decoder.decoder_embeddings(current_token_id)
->>>>>>> 46d7a112
 
         if self.mqan_decoder.args.rnn_layers > 0:
             rnn_decoder_outputs = self.mqan_decoder.rnn_decoder(embedding, self.context,
