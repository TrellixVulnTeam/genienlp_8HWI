--- conflicted
+++ resolved
@@ -640,17 +640,15 @@
 
 
 def make_data_loader(dataset, numericalizer, batch_size, device=None, paired=False, max_pairs=None, train=False,
-<<<<<<< HEAD
                      append_question_to_context_too=False, override_question=None, override_context=None,
-                     features=None, features_size=None, features_default_val=None):
-=======
-                     append_question_to_context_too=False, override_question=None, override_context=None, return_original_order=False):
->>>>>>> 8dc7214e
+                     features=None, features_size=None, features_default_val=None, return_original_order=False):
+
     
     all_features = NumericalizedExamples.from_examples(dataset, numericalizer, device=device,
                                   paired=paired and train, max_pairs=max_pairs, groups=dataset.groups,
                                   append_question_to_context_too=append_question_to_context_too,
-                                  override_question=override_question, override_context=override_context)
+                                  override_question=override_question, override_context=override_context,
+                                  features=features, features_size=features_size, features_default_val=features_default_val)
 
     all_f = []
     for i in prange(len(all_features.example_id), desc='Converting dataset to features'):
@@ -660,15 +658,7 @@
                             answer=SequentialField(value=all_features.answer.value[i], length=all_features.answer.length[i], limited=all_features.answer.limited[i]),
                             decoder_vocab=all_features.decoder_vocab, device=device, padding_function=numericalizer.pad))
     
-<<<<<<< HEAD
-    collate_function = lambda minibatch: Batch.from_examples(minibatch, numericalizer, device=device,
-                                           paired=paired and train, max_pairs=max_pairs, groups=iterator.groups,
-                                           append_question_to_context_too=append_question_to_context_too,
-                                           override_question=override_question, override_context=override_context,
-                                           features=features, features_size=features_size, features_default_val=features_default_val)
-        
-    return torch.utils.data.DataLoader(iterator, batch_size=None, collate_fn=collate_function)
-=======
+
     del all_features
     sampler = LengthSortedIterator(all_f, batch_size=batch_size, sort=True, shuffle_and_repeat=train, sort_key_fn=dataset.sort_key_fn, batch_size_fn=dataset.batch_size_fn, groups=dataset.groups)
     # get the sorted data_source
@@ -679,7 +669,6 @@
         return data_loader, sampler.original_order
     else:
         return data_loader
->>>>>>> 8dc7214e
 
 
 def pad(x, new_channel, dim, val=None):
@@ -711,16 +700,13 @@
                     'train_context_embeddings', 'train_question_embeddings', 'locale', 'use_pretrained_bert',
                     'train_context_embeddings_after', 'train_question_embeddings_after',
                     'pretrain_context', 'pretrain_mlm_probability', 'force_subword_tokenize',
-<<<<<<< HEAD
-                    'append_question_to_context_too', 'almond_preprocess_context', 'almond_lang_as_question',
-                    'override_question', 'override_context', 'almond_has_multiple_programs',
+                    'append_question_to_context_too', 'almond_preprocess_context', 'almond_dataset_specific_preprocess',
+                    'almond_lang_as_question', 'almond_has_multiple_programs',
+                    'override_question', 'override_context',
                     'do_ner', 'database_type', 'elastic_config', 'min_entity_len', 'max_entity_len',
                     'retrieve_method', 'lookup_method', 'almond_domains', 'features',
                     'num_db_types', 'db_unk_id', 'use_encoder_loss']
-=======
-                    'append_question_to_context_too', 'almond_preprocess_context', 'almond_dataset_specific_preprocess', 'almond_lang_as_question',
-                    'override_question', 'override_context', 'almond_has_multiple_programs']
->>>>>>> 8dc7214e
+
 
         # train and predict scripts have these arguments in common. We use the values from train only if they are not provided in predict
         if 'num_beams' in config and not isinstance(config['num_beams'], list):
@@ -790,10 +776,7 @@
             elif r == 'rnn_dimension':
                 setattr(args, r, args.dimension)
             elif r == 'rnn_zero_state':
-<<<<<<< HEAD
                 setattr(args, r, 'average')
-=======
-                setattr(args, r, 'zero')
             elif r == 'use_pretrained_bert':
                 setattr(args, r, True)
             elif r in ('append_question_to_context_too', 'almond_preprocess_context'):
@@ -814,7 +797,6 @@
                 setattr(args, r, [1.0])
             elif r == 'temperature':
                 setattr(args, r, [0.0])
->>>>>>> 8dc7214e
             elif r == 'reduce_metrics':
                 setattr(args, r, 'max')
             else:
