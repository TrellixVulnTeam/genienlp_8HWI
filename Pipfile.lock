{
    "_meta": {
        "hash": {
<<<<<<< HEAD
            "sha256": "c50d44cef7a028b859e7007df96811eb0d095d5680bcc810643755a32d8f4e68"
=======
            "sha256": "9a319a8e0d687f8f0e8558cbc2e282194d8627da0f340026d60949f4edc3bbfd"
>>>>>>> 3ba8a75f
        },
        "pipfile-spec": 6,
        "requires": {
            "python_version": "3.8"
        },
        "sources": [
            {
                "name": "pypi",
                "url": "https://pypi.org/simple",
                "verify_ssl": true
            }
        ]
    },
    "default": {
        "certifi": {
            "hashes": [
                "sha256:1a4995114262bffbc2413b159f2a1a480c969de6e6eb13ee966d470af86af59c",
                "sha256:719a74fb9e33b9bd44cc7f3a8d94bc35e4049deebe19ba7d8e108280cfd59830"
            ],
            "version": "==2020.12.5"
        },
        "chardet": {
            "hashes": [
                "sha256:0d6f53a15db4120f2b08c94f11e7d93d2c911ee118b6b30a04ec3ee8310179fa",
                "sha256:f864054d66fd9118f2e67044ac8981a54775ec5b67aed0441892edb553d21da5"
            ],
            "version": "==4.0.0"
        },
        "click": {
            "hashes": [
                "sha256:d2b5255c7c6349bc1bd1e59e08cd12acbbd63ce649f2588755783aa94dfb6b1a",
                "sha256:dacca89f4bfadd5de3d7489b7c8a566eee0d3676333fbb50030263894c38c0dc"
            ],
            "version": "==7.1.2"
        },
        "cycler": {
            "hashes": [
                "sha256:1d8a5ae1ff6c5cf9b93e8811e581232ad8920aeec647c37316ceac982b08cb2d",
                "sha256:cd7b2d1018258d7247a71425e9f26463dfb444d411c39569972f4ce586b0c9d8"
            ],
            "version": "==0.10.0"
        },
        "filelock": {
            "hashes": [
                "sha256:18d82244ee114f543149c66a6e0c14e9c4f8a1044b5cdaadd0f82159d6a6ff59",
                "sha256:929b7d63ec5b7d6b71b0fa5ac14e030b3f70b75747cef1b10da9b879fef15836"
            ],
            "version": "==3.0.12"
        },
        "idna": {
            "hashes": [
                "sha256:b307872f855b18632ce0c21c5e45be78c0ea7ae4c15c828c20788b26921eb3f6",
                "sha256:b97d804b1e9b523befed77c48dacec60e6dcb0b5391d57af6a65a312a90648c0"
            ],
            "version": "==2.10"
        },
        "joblib": {
            "hashes": [
                "sha256:75ead23f13484a2a414874779d69ade40d4fa1abe62b222a23cd50d4bc822f6f",
                "sha256:7ad866067ac1fdec27d51c8678ea760601b70e32ff1881d4dc8e1171f2b64b24"
            ],
            "version": "==1.0.0"
        },
        "kiwisolver": {
            "hashes": [
                "sha256:0cd53f403202159b44528498de18f9285b04482bab2a6fc3f5dd8dbb9352e30d",
                "sha256:1e1bc12fb773a7b2ffdeb8380609f4f8064777877b2225dec3da711b421fda31",
                "sha256:225e2e18f271e0ed8157d7f4518ffbf99b9450fca398d561eb5c4a87d0986dd9",
                "sha256:232c9e11fd7ac3a470d65cd67e4359eee155ec57e822e5220322d7b2ac84fbf0",
                "sha256:31dfd2ac56edc0ff9ac295193eeaea1c0c923c0355bf948fbd99ed6018010b72",
                "sha256:33449715e0101e4d34f64990352bce4095c8bf13bed1b390773fc0a7295967b3",
                "sha256:401a2e9afa8588589775fe34fc22d918ae839aaaf0c0e96441c0fdbce6d8ebe6",
                "sha256:44a62e24d9b01ba94ae7a4a6c3fb215dc4af1dde817e7498d901e229aaf50e4e",
                "sha256:50af681a36b2a1dee1d3c169ade9fdc59207d3c31e522519181e12f1b3ba7000",
                "sha256:563c649cfdef27d081c84e72a03b48ea9408c16657500c312575ae9d9f7bc1c3",
                "sha256:5989db3b3b34b76c09253deeaf7fbc2707616f130e166996606c284395da3f18",
                "sha256:5a7a7dbff17e66fac9142ae2ecafb719393aaee6a3768c9de2fd425c63b53e21",
                "sha256:5c3e6455341008a054cccee8c5d24481bcfe1acdbc9add30aa95798e95c65621",
                "sha256:5f6ccd3dd0b9739edcf407514016108e2280769c73a85b9e59aa390046dbf08b",
                "sha256:72c99e39d005b793fb7d3d4e660aed6b6281b502e8c1eaf8ee8346023c8e03bc",
                "sha256:78751b33595f7f9511952e7e60ce858c6d64db2e062afb325985ddbd34b5c131",
                "sha256:834ee27348c4aefc20b479335fd422a2c69db55f7d9ab61721ac8cd83eb78882",
                "sha256:8be8d84b7d4f2ba4ffff3665bcd0211318aa632395a1a41553250484a871d454",
                "sha256:950a199911a8d94683a6b10321f9345d5a3a8433ec58b217ace979e18f16e248",
                "sha256:a357fd4f15ee49b4a98b44ec23a34a95f1e00292a139d6015c11f55774ef10de",
                "sha256:a53d27d0c2a0ebd07e395e56a1fbdf75ffedc4a05943daf472af163413ce9598",
                "sha256:acef3d59d47dd85ecf909c359d0fd2c81ed33bdff70216d3956b463e12c38a54",
                "sha256:b38694dcdac990a743aa654037ff1188c7a9801ac3ccc548d3341014bc5ca278",
                "sha256:b9edd0110a77fc321ab090aaa1cfcaba1d8499850a12848b81be2222eab648f6",
                "sha256:c08e95114951dc2090c4a630c2385bef681cacf12636fb0241accdc6b303fd81",
                "sha256:c5518d51a0735b1e6cee1fdce66359f8d2b59c3ca85dc2b0813a8aa86818a030",
                "sha256:c8fd0f1ae9d92b42854b2979024d7597685ce4ada367172ed7c09edf2cef9cb8",
                "sha256:ca3820eb7f7faf7f0aa88de0e54681bddcb46e485beb844fcecbcd1c8bd01689",
                "sha256:cf8b574c7b9aa060c62116d4181f3a1a4e821b2ec5cbfe3775809474113748d4",
                "sha256:d3155d828dec1d43283bd24d3d3e0d9c7c350cdfcc0bd06c0ad1209c1bbc36d0",
                "sha256:f8d6f8db88049a699817fd9178782867bf22283e3813064302ac59f61d95be05",
                "sha256:fd34fbbfbc40628200730bc1febe30631347103fc8d3d4fa012c21ab9c11eca9"
            ],
            "version": "==1.3.1"
        },
        "loss-dropper": {
            "git": "https://github.com/ddkang/loss_dropper",
            "ref": "12ea3b8647161bf8e750dac2b9ea622d62b81c1a"
        },
        "matplotlib": {
            "hashes": [
                "sha256:09225edca87a79815822eb7d3be63a83ebd4d9d98d5aa3a15a94f4eee2435954",
                "sha256:0caa687fce6174fef9b27d45f8cc57cbc572e04e98c81db8e628b12b563d59a2",
                "sha256:27c9393fada62bd0ad7c730562a0fecbd3d5aaa8d9ed80ba7d3ebb8abc4f0453",
                "sha256:2c2c5041608cb75c39cbd0ed05256f8a563e144234a524c59d091abbfa7a868f",
                "sha256:2d31aff0c8184b05006ad756b9a4dc2a0805e94d28f3abc3187e881b6673b302",
                "sha256:3a4c3e9be63adf8e9b305aa58fb3ec40ecc61fd0f8fd3328ce55bc30e7a2aeb0",
                "sha256:5111d6d47a0f5b8f3e10af7a79d5e7eb7e73a22825391834734274c4f312a8a0",
                "sha256:5ed3d3342698c2b1f3651f8ea6c099b0f196d16ee00e33dc3a6fee8cb01d530a",
                "sha256:6ffd2d80d76df2e5f9f0c0140b5af97e3b87dd29852dcdb103ec177d853ec06b",
                "sha256:746897fbd72bd462b888c74ed35d812ca76006b04f717cd44698cdfc99aca70d",
                "sha256:756ee498b9ba35460e4cbbd73f09018e906daa8537fff61da5b5bf8d5e9de5c7",
                "sha256:7ad44f2c74c50567c694ee91c6fa16d67e7c8af6f22c656b80469ad927688457",
                "sha256:83e6c895d93fdf93eeff1a21ee96778ba65ef258e5d284160f7c628fee40c38f",
                "sha256:9b03722c89a43a61d4d148acfc89ec5bb54cd0fd1539df25b10eb9c5fa6c393a",
                "sha256:a4fe54eab2c7129add75154823e6543b10261f9b65b2abe692d68743a4999f8c",
                "sha256:b1b60c6476c4cfe9e5cf8ab0d3127476fd3d5f05de0f343a452badaad0e4bdec",
                "sha256:b26c472847911f5a7eb49e1c888c31c77c4ddf8023c1545e0e8e0367ba74fb15",
                "sha256:b2a5e1f637a92bb6f3526cc54cc8af0401112e81ce5cba6368a1b7908f9e18bc",
                "sha256:b7b09c61a91b742cb5460b72efd1fe26ef83c1c704f666e0af0df156b046aada",
                "sha256:b8ba2a1dbb4660cb469fe8e1febb5119506059e675180c51396e1723ff9b79d9",
                "sha256:c092fc4673260b1446b8578015321081d5db73b94533fe4bf9b69f44e948d174",
                "sha256:c586ac1d64432f92857c3cf4478cfb0ece1ae18b740593f8a39f2f0b27c7fda5",
                "sha256:d082f77b4ed876ae94a9373f0db96bf8768a7cca6c58fc3038f94e30ffde1880",
                "sha256:e71cdd402047e657c1662073e9361106c6981e9621ab8c249388dfc3ec1de07b",
                "sha256:eb6b6700ea454bb88333d98601e74928e06f9669c1ea231b4c4c666c1d7701b4"
            ],
            "index": "pypi",
            "version": "==3.3.3"
        },
        "nltk": {
            "hashes": [
                "sha256:845365449cd8c5f9731f7cb9f8bd6fd0767553b9d53af9eb1b3abf7700936b35"
            ],
            "version": "==3.5"
        },
        "numpy": {
            "hashes": [
                "sha256:08308c38e44cc926bdfce99498b21eec1f848d24c302519e64203a8da99a97db",
                "sha256:09c12096d843b90eafd01ea1b3307e78ddd47a55855ad402b157b6c4862197ce",
                "sha256:13d166f77d6dc02c0a73c1101dd87fdf01339febec1030bd810dcd53fff3b0f1",
                "sha256:141ec3a3300ab89c7f2b0775289954d193cc8edb621ea05f99db9cb181530512",
                "sha256:16c1b388cc31a9baa06d91a19366fb99ddbe1c7b205293ed072211ee5bac1ed2",
                "sha256:18bed2bcb39e3f758296584337966e68d2d5ba6aab7e038688ad53c8f889f757",
                "sha256:1aeef46a13e51931c0b1cf8ae1168b4a55ecd282e6688fdb0a948cc5a1d5afb9",
                "sha256:27d3f3b9e3406579a8af3a9f262f5339005dd25e0ecf3cf1559ff8a49ed5cbf2",
                "sha256:2a2740aa9733d2e5b2dfb33639d98a64c3b0f24765fed86b0fd2aec07f6a0a08",
                "sha256:4377e10b874e653fe96985c05feed2225c912e328c8a26541f7fc600fb9c637b",
                "sha256:448ebb1b3bf64c0267d6b09a7cba26b5ae61b6d2dbabff7c91b660c7eccf2bdb",
                "sha256:50e86c076611212ca62e5a59f518edafe0c0730f7d9195fec718da1a5c2bb1fc",
                "sha256:5734bdc0342aba9dfc6f04920988140fb41234db42381cf7ccba64169f9fe7ac",
                "sha256:64324f64f90a9e4ef732be0928be853eee378fd6a01be21a0a8469c4f2682c83",
                "sha256:6ae6c680f3ebf1cf7ad1d7748868b39d9f900836df774c453c11c5440bc15b36",
                "sha256:6d7593a705d662be5bfe24111af14763016765f43cb6923ed86223f965f52387",
                "sha256:8cac8790a6b1ddf88640a9267ee67b1aee7a57dfa2d2dd33999d080bc8ee3a0f",
                "sha256:8ece138c3a16db8c1ad38f52eb32be6086cc72f403150a79336eb2045723a1ad",
                "sha256:9eeb7d1d04b117ac0d38719915ae169aa6b61fca227b0b7d198d43728f0c879c",
                "sha256:a09f98011236a419ee3f49cedc9ef27d7a1651df07810ae430a6b06576e0b414",
                "sha256:a5d897c14513590a85774180be713f692df6fa8ecf6483e561a6d47309566f37",
                "sha256:ad6f2ff5b1989a4899bf89800a671d71b1612e5ff40866d1f4d8bcf48d4e5764",
                "sha256:c42c4b73121caf0ed6cd795512c9c09c52a7287b04d105d112068c1736d7c753",
                "sha256:cb1017eec5257e9ac6209ac172058c430e834d5d2bc21961dceeb79d111e5909",
                "sha256:d6c7bb82883680e168b55b49c70af29b84b84abb161cbac2800e8fcb6f2109b6",
                "sha256:e452dc66e08a4ce642a961f134814258a082832c78c90351b75c41ad16f79f63",
                "sha256:e5b6ed0f0b42317050c88022349d994fe72bfe35f5908617512cd8c8ef9da2a9",
                "sha256:e9b30d4bd69498fc0c3fe9db5f62fffbb06b8eb9321f92cc970f2969be5e3949",
                "sha256:ec149b90019852266fec2341ce1db513b843e496d5a8e8cdb5ced1923a92faab",
                "sha256:edb01671b3caae1ca00881686003d16c2209e07b7ef8b7639f1867852b948f7c",
                "sha256:f0d3929fe88ee1c155129ecd82f981b8856c5d97bcb0d5f23e9b4242e79d1de3",
                "sha256:f29454410db6ef8126c83bd3c968d143304633d45dc57b51252afbd79d700893",
                "sha256:fe45becb4c2f72a0907c1d0246ea6449fe7a9e2293bb0e11c4e9a32bb0930a15",
                "sha256:fedbd128668ead37f33917820b704784aff695e0019309ad446a6d0b065b57e4"
            ],
            "index": "pypi",
            "version": "==1.19.4"
        },
        "packaging": {
            "hashes": [
                "sha256:24e0da08660a87484d1602c30bb4902d74816b6985b93de36926f5bc95741858",
                "sha256:78598185a7008a470d64526a8059de9aaa449238f280fc9eb6b13ba6c4109093"
            ],
            "version": "==20.8"
        },
        "pandas": {
            "hashes": [
                "sha256:0be6102dd99910513e75ed6536284743ead810349c51bdeadd2a5b6649f30abb",
                "sha256:272675a98fa4954b9fc0933df775596fc942e50015d7e75d8f19548808a2bfdf",
                "sha256:2d8b4f532db37418121831a461fd107d826c240b098f52e7a1b4ab3d5aaa4fb2",
                "sha256:33318fa24b192b1a4684347ff76679a7267fd4e547da9f71556a5914f0dc10e7",
                "sha256:3bc6d2be03cb75981d8cbeda09503cd9d6d699fc0dc28a65e197165ad527b7b8",
                "sha256:43482789c55cbabeed9482263cfc98a11e8fcae900cb63ef038948acb4a72570",
                "sha256:616478c1bd8fe1e600f521ae2da434e021c11e7a4e5da3451d02906143d3629a",
                "sha256:6c1a57e4d0d6f9633a07817c44e6b36d81c265fe4c52d0c0505513a2d0f7953c",
                "sha256:7904ee438549b5223ce8dc008772458dd7c5cf0ccc64cf903e81202400702235",
                "sha256:7b54c14130a3448d81eed1348f52429c23e27188d9db6e6d4afeae792bc49c11",
                "sha256:8f92b07cdbfa3704d85b4264e52c216cafe6c0059b0d07cdad8cb29e0b90f2b8",
                "sha256:91fd0b94e7b98528177a05e6f65efea79d7ef9dec15ee48c7c69fc39fdd87235",
                "sha256:9c6692cea6d56da8650847172bdb148622f545e7782d17995822434c79d7a211",
                "sha256:9e18631d996fe131de6cb31a8bdae18965cc8f39eb23fdfbbf42808ecc63dabf",
                "sha256:cba93d4fd3b0a42858b2b599495aff793fb5d94587979f45a14177d1217ba446",
                "sha256:e03386615b970b8b41da6a68afe717626741bb2431cec993640685614c0680e4",
                "sha256:f8b87d2f541cd9bc4ecfe85a561abac85c33fe4de4ce70cca36b2768af2611f5"
            ],
            "version": "==1.2.0"
        },
        "pillow": {
            "hashes": [
                "sha256:165c88bc9d8dba670110c689e3cc5c71dbe4bfb984ffa7cbebf1fac9554071d6",
                "sha256:22d070ca2e60c99929ef274cfced04294d2368193e935c5d6febfd8b601bf865",
                "sha256:2353834b2c49b95e1313fb34edf18fca4d57446675d05298bb694bca4b194174",
                "sha256:39725acf2d2e9c17356e6835dccebe7a697db55f25a09207e38b835d5e1bc032",
                "sha256:3de6b2ee4f78c6b3d89d184ade5d8fa68af0848f9b6b6da2b9ab7943ec46971a",
                "sha256:47c0d93ee9c8b181f353dbead6530b26980fe4f5485aa18be8f1fd3c3cbc685e",
                "sha256:5e2fe3bb2363b862671eba632537cd3a823847db4d98be95690b7e382f3d6378",
                "sha256:604815c55fd92e735f9738f65dabf4edc3e79f88541c221d292faec1904a4b17",
                "sha256:6c5275bd82711cd3dcd0af8ce0bb99113ae8911fc2952805f1d012de7d600a4c",
                "sha256:731ca5aabe9085160cf68b2dbef95fc1991015bc0a3a6ea46a371ab88f3d0913",
                "sha256:7612520e5e1a371d77e1d1ca3a3ee6227eef00d0a9cddb4ef7ecb0b7396eddf7",
                "sha256:7916cbc94f1c6b1301ac04510d0881b9e9feb20ae34094d3615a8a7c3db0dcc0",
                "sha256:81c3fa9a75d9f1afafdb916d5995633f319db09bd773cb56b8e39f1e98d90820",
                "sha256:887668e792b7edbfb1d3c9d8b5d8c859269a0f0eba4dda562adb95500f60dbba",
                "sha256:93a473b53cc6e0b3ce6bf51b1b95b7b1e7e6084be3a07e40f79b42e83503fbf2",
                "sha256:96d4dc103d1a0fa6d47c6c55a47de5f5dafd5ef0114fa10c85a1fd8e0216284b",
                "sha256:a3d3e086474ef12ef13d42e5f9b7bbf09d39cf6bd4940f982263d6954b13f6a9",
                "sha256:b02a0b9f332086657852b1f7cb380f6a42403a6d9c42a4c34a561aa4530d5234",
                "sha256:b09e10ec453de97f9a23a5aa5e30b334195e8d2ddd1ce76cc32e52ba63c8b31d",
                "sha256:b6f00ad5ebe846cc91763b1d0c6d30a8042e02b2316e27b05de04fa6ec831ec5",
                "sha256:bba80df38cfc17f490ec651c73bb37cd896bc2400cfba27d078c2135223c1206",
                "sha256:c3d911614b008e8a576b8e5303e3db29224b455d3d66d1b2848ba6ca83f9ece9",
                "sha256:ca20739e303254287138234485579b28cb0d524401f83d5129b5ff9d606cb0a8",
                "sha256:cb192176b477d49b0a327b2a5a4979552b7a58cd42037034316b8018ac3ebb59",
                "sha256:cdbbe7dff4a677fb555a54f9bc0450f2a21a93c5ba2b44e09e54fcb72d2bd13d",
                "sha256:d355502dce85ade85a2511b40b4c61a128902f246504f7de29bbeec1ae27933a",
                "sha256:dc577f4cfdda354db3ae37a572428a90ffdbe4e51eda7849bf442fb803f09c9b",
                "sha256:dd9eef866c70d2cbbea1ae58134eaffda0d4bfea403025f4db6859724b18ab3d"
            ],
            "version": "==8.1.0"
        },
        "portalocker": {
            "hashes": [
                "sha256:14487eed81aa914127edf0284e29c7ca8842c05bb33d96dc7e4bdb47282d26e4",
                "sha256:5d7bc386d785dfc87e763a29d7d5864556c62653379e3ff484c71e49425d1898"
            ],
            "version": "==2.0.0"
        },
        "protobuf": {
            "hashes": [
                "sha256:0e247612fadda953047f53301a7b0407cb0c3cb4ae25a6fde661597a04039b3c",
                "sha256:0fc96785262042e4863b3f3b5c429d4636f10d90061e1840fce1baaf59b1a836",
                "sha256:1c51fda1bbc9634246e7be6016d860be01747354ed7015ebe38acf4452f470d2",
                "sha256:1d63eb389347293d8915fb47bee0951c7b5dab522a4a60118b9a18f33e21f8ce",
                "sha256:22bcd2e284b3b1d969c12e84dc9b9a71701ec82d8ce975fdda19712e1cfd4e00",
                "sha256:2a7e2fe101a7ace75e9327b9c946d247749e564a267b0515cf41dfe450b69bac",
                "sha256:43b554b9e73a07ba84ed6cf25db0ff88b1e06be610b37656e292e3cbb5437472",
                "sha256:4b74301b30513b1a7494d3055d95c714b560fbb630d8fb9956b6f27992c9f980",
                "sha256:4e75105c9dfe13719b7293f75bd53033108f4ba03d44e71db0ec2a0e8401eafd",
                "sha256:5b7a637212cc9b2bcf85dd828b1178d19efdf74dbfe1ddf8cd1b8e01fdaaa7f5",
                "sha256:5e9806a43232a1fa0c9cf5da8dc06f6910d53e4390be1fa06f06454d888a9142",
                "sha256:629b03fd3caae7f815b0c66b41273f6b1900a579e2ccb41ef4493a4f5fb84f3a",
                "sha256:72230ed56f026dd664c21d73c5db73ebba50d924d7ba6b7c0d81a121e390406e",
                "sha256:86a75477addde4918e9a1904e5c6af8d7b691f2a3f65587d73b16100fbe4c3b2",
                "sha256:8971c421dbd7aad930c9bd2694122f332350b6ccb5202a8b7b06f3f1a5c41ed5",
                "sha256:9616f0b65a30851e62f1713336c931fcd32c057202b7ff2cfbfca0fc7d5e3043",
                "sha256:b0d5d35faeb07e22a1ddf8dce620860c8fe145426c02d1a0ae2688c6e8ede36d",
                "sha256:ecc33531a213eee22ad60e0e2aaea6c8ba0021f0cce35dbf0ab03dee6e2a23a1"
            ],
            "version": "==3.14.0"
        },
        "pyparsing": {
            "hashes": [
                "sha256:c203ec8783bf771a155b207279b9bccb8dea02d8f0c9e5f8ead507bc3246ecc1",
                "sha256:ef9d7589ef3c200abe66653d3f1ab1033c3c419ae9b9bdb1240a85b024efc88b"
            ],
            "version": "==2.4.7"
        },
        "pyrouge": {
            "hashes": [
                "sha256:364f1dd65a5aabeb40eb4cdf967bc0cb495073885c75eaf09c960fc9ea1696a3"
            ],
            "index": "pypi",
            "version": "==0.1.3"
        },
        "python-dateutil": {
            "hashes": [
                "sha256:73ebfe9dbf22e832286dafa60473e4cd239f8592f699aa5adaf10050e6e1823c",
                "sha256:75bb3f31ea686f1197762692a9ee6a7550b59fc6ca3a1f4b5d7e32fb98e2da2a"
            ],
            "version": "==2.8.1"
        },
        "pytz": {
            "hashes": [
                "sha256:16962c5fb8db4a8f63a26646d8886e9d769b6c511543557bc84e9569fb9a9cb4",
                "sha256:180befebb1927b16f6b57101720075a984c019ac16b1b7575673bea42c6c3da5"
            ],
            "version": "==2020.5"
        },
        "radam": {
            "git": "https://github.com/LiyuanLucasLiu/RAdam",
            "ref": "baf4f65445c00d686d4098841b3ca1f62a886326"
        },
        "regex": {
            "hashes": [
                "sha256:02951b7dacb123d8ea6da44fe45ddd084aa6777d4b2454fa0da61d569c6fa538",
                "sha256:0d08e71e70c0237883d0bef12cad5145b84c3705e9c6a588b2a9c7080e5af2a4",
                "sha256:1862a9d9194fae76a7aaf0150d5f2a8ec1da89e8b55890b1786b8f88a0f619dc",
                "sha256:1ab79fcb02b930de09c76d024d279686ec5d532eb814fd0ed1e0051eb8bd2daa",
                "sha256:1fa7ee9c2a0e30405e21031d07d7ba8617bc590d391adfc2b7f1e8b99f46f444",
                "sha256:262c6825b309e6485ec2493ffc7e62a13cf13fb2a8b6d212f72bd53ad34118f1",
                "sha256:2a11a3e90bd9901d70a5b31d7dd85114755a581a5da3fc996abfefa48aee78af",
                "sha256:2c99e97d388cd0a8d30f7c514d67887d8021541b875baf09791a3baad48bb4f8",
                "sha256:3128e30d83f2e70b0bed9b2a34e92707d0877e460b402faca908c6667092ada9",
                "sha256:38c8fd190db64f513fe4e1baa59fed086ae71fa45083b6936b52d34df8f86a88",
                "sha256:3bddc701bdd1efa0d5264d2649588cbfda549b2899dc8d50417e47a82e1387ba",
                "sha256:4902e6aa086cbb224241adbc2f06235927d5cdacffb2425c73e6570e8d862364",
                "sha256:49cae022fa13f09be91b2c880e58e14b6da5d10639ed45ca69b85faf039f7a4e",
                "sha256:56e01daca75eae420bce184edd8bb341c8eebb19dd3bce7266332258f9fb9dd7",
                "sha256:5862975b45d451b6db51c2e654990c1820523a5b07100fc6903e9c86575202a0",
                "sha256:6a8ce43923c518c24a2579fda49f093f1397dad5d18346211e46f134fc624e31",
                "sha256:6c54ce4b5d61a7129bad5c5dc279e222afd00e721bf92f9ef09e4fae28755683",
                "sha256:6e4b08c6f8daca7d8f07c8d24e4331ae7953333dbd09c648ed6ebd24db5a10ee",
                "sha256:717881211f46de3ab130b58ec0908267961fadc06e44f974466d1887f865bd5b",
                "sha256:749078d1eb89484db5f34b4012092ad14b327944ee7f1c4f74d6279a6e4d1884",
                "sha256:7913bd25f4ab274ba37bc97ad0e21c31004224ccb02765ad984eef43e04acc6c",
                "sha256:7a25fcbeae08f96a754b45bdc050e1fb94b95cab046bf56b016c25e9ab127b3e",
                "sha256:83d6b356e116ca119db8e7c6fc2983289d87b27b3fac238cfe5dca529d884562",
                "sha256:8b882a78c320478b12ff024e81dc7d43c1462aa4a3341c754ee65d857a521f85",
                "sha256:8f6a2229e8ad946e36815f2a03386bb8353d4bde368fdf8ca5f0cb97264d3b5c",
                "sha256:9801c4c1d9ae6a70aeb2128e5b4b68c45d4f0af0d1535500884d644fa9b768c6",
                "sha256:a15f64ae3a027b64496a71ab1f722355e570c3fac5ba2801cafce846bf5af01d",
                "sha256:a3d748383762e56337c39ab35c6ed4deb88df5326f97a38946ddd19028ecce6b",
                "sha256:a63f1a07932c9686d2d416fb295ec2c01ab246e89b4d58e5fa468089cab44b70",
                "sha256:b2b1a5ddae3677d89b686e5c625fc5547c6e492bd755b520de5332773a8af06b",
                "sha256:b2f4007bff007c96a173e24dcda236e5e83bde4358a557f9ccf5e014439eae4b",
                "sha256:baf378ba6151f6e272824b86a774326f692bc2ef4cc5ce8d5bc76e38c813a55f",
                "sha256:bafb01b4688833e099d79e7efd23f99172f501a15c44f21ea2118681473fdba0",
                "sha256:bba349276b126947b014e50ab3316c027cac1495992f10e5682dc677b3dfa0c5",
                "sha256:c084582d4215593f2f1d28b65d2a2f3aceff8342aa85afd7be23a9cad74a0de5",
                "sha256:d1ebb090a426db66dd80df8ca85adc4abfcbad8a7c2e9a5ec7513ede522e0a8f",
                "sha256:d2d8ce12b7c12c87e41123997ebaf1a5767a5be3ec545f64675388970f415e2e",
                "sha256:e32f5f3d1b1c663af7f9c4c1e72e6ffe9a78c03a31e149259f531e0fed826512",
                "sha256:e3faaf10a0d1e8e23a9b51d1900b72e1635c2d5b0e1bea1c18022486a8e2e52d",
                "sha256:f7d29a6fc4760300f86ae329e3b6ca28ea9c20823df123a2ea8693e967b29917",
                "sha256:f8f295db00ef5f8bae530fc39af0b40486ca6068733fb860b42115052206466f"
            ],
            "version": "==2020.11.13"
        },
        "requests": {
            "hashes": [
                "sha256:27973dd4a904a4f13b263a19c866c13b92a39ed1c964655f025f3f8d3d75b804",
                "sha256:c210084e36a42ae6b9219e00e48287def368a26d03a048ddad7bfee44f75871e"
            ],
            "index": "pypi",
            "version": "==2.25.1"
        },
        "sacrebleu": {
            "hashes": [
                "sha256:0f13a40a9e3cafca48dbd0f3ca178abbc42b1da86b5892c1e0809c76d985544d",
                "sha256:17eec489ead033e87e1ce6d32ad4811f5191df0fabafc1d74c4b907341d30e6b"
            ],
            "index": "pypi",
            "version": "==1.4.14"
        },
        "sacremoses": {
            "hashes": [
                "sha256:123c1bf2664351fb05e16f87d3786dbe44a050cfd7b85161c09ad9a63a8e2948"
            ],
            "version": "==0.0.43"
        },
        "scikit-learn": {
            "hashes": [
                "sha256:076369634ee72b5a5941440661e2f306ff4ac30903802dc52031c7e9199ac640",
                "sha256:18f7131e62265bf2691ed1d0303c640313894ccfe4278427478c6b2f45094b53",
                "sha256:26f66b3726b54dfb76ea51c5d9c2431ed17ebc066cb4527662b9e851a3e7ba61",
                "sha256:2951f87d35e72f007701c6e028aa230f6df6212a3194677c0c950486066a454d",
                "sha256:2a5348585aa793bc8cc5a72f8e9067c9380834b0aadbd55f924843b071f13282",
                "sha256:3eeff086f7329521d27249a082ea3c48c085cedb110db5f65968ab55c3ba2e09",
                "sha256:4395e91b3548005f4a645018435b5a94f8cce232b5b70753020e606c6a750656",
                "sha256:44e452ea8491225c5783d49577aad0f36202dfd52aec7f82c0fdfe5fbd5f7400",
                "sha256:490436b44b3a1957cb625e871764b0aa330b34cc416aea4abc6c38ca63d0d682",
                "sha256:5e6e3c042cea83f2e20a45e563b8eabc1f8f72446251fe23ebefdf111a173a33",
                "sha256:66f27bf21202a850bcd7b6303916e4907f6e22ec59a14974ede4955aed5c7ed0",
                "sha256:743b6edd98c98991be46c08e6b21df3861d5ae915f91d59f988384d93f7263e7",
                "sha256:758619e49cd7c17282e6cc60d5cc73c02c072b47c9a10010bb3bb47e0d976e50",
                "sha256:7f654befc5ad413690cc58f3f34a3e906caf825195ce0fda00a8e9565e1403e6",
                "sha256:800aaf63f8838c00e85db2267dd226f89858594843fd03932a9eda95746d2c40",
                "sha256:80ca024154b84b6ac4cfc86930ba13fdc348a209753bf2c16129db6f9eb8a80b",
                "sha256:890d7d588f65acb0c4f6c083347c9076916bda5e6bd8400f06244b1afc1009af",
                "sha256:905d8934d1e27a686698864a5863ff2c0e13a2ae1adb78a8a848aacc8a49927d",
                "sha256:afeb06dc69847927634e58579b9cdc72e1390b79497336b2324b1b173f33bd47",
                "sha256:b0d13fd56d26cf3de0314a4fd48037108c638fe126d813f5c1222bb0f08b6a76",
                "sha256:c08b27cb78ee8d2dc781a7affed09859441f5b624f9f92da59ac0791c8774dfc",
                "sha256:c912247e42114f389858ae05d63f4359d4e667ea72aaabee191aee9ad3f9774a",
                "sha256:d7fe05fcb44eadd6d6c874c768f085f5de1239db3a3b7be4d3d23d12e4120589",
                "sha256:d819d625832fb2969911a243e009cfa135cb8ef1e150866e417d6e9d75290087",
                "sha256:e534f5f3796db6781c87e9835dcd51b7854c8c5a379c9210b93605965c1941fd"
            ],
            "version": "==0.24.0"
        },
        "scipy": {
            "hashes": [
                "sha256:155225621df90fcd151e25d51c50217e412de717475999ebb76e17e310176981",
                "sha256:1bc5b446600c4ff7ab36bade47180673141322f0febaa555f1c433fe04f2a0e3",
                "sha256:2f1c2ebca6fd867160e70102200b1bd07b3b2d31a3e6af3c58d688c15d0d07b7",
                "sha256:313785c4dab65060f9648112d025f6d2fec69a8a889c714328882d678a95f053",
                "sha256:31ab217b5c27ab429d07428a76002b33662f98986095bbce5d55e0788f7e8b15",
                "sha256:3d4303e3e21d07d9557b26a1707bb9fc065510ee8501c9bf22a0157249a82fd0",
                "sha256:4f1d9cc977ac6a4a63c124045c1e8bf67ec37098f67c699887a93736961a00ae",
                "sha256:58731bbe0103e96b89b2f41516699db9b63066e4317e31b8402891571f6d358f",
                "sha256:8629135ee00cc2182ac8be8e75643b9f02235942443732c2ed69ab48edcb6614",
                "sha256:876badc33eec20709d4e042a09834f5953ebdac4088d45a4f3a1f18b56885718",
                "sha256:8840a9adb4ede3751f49761653d3ebf664f25195fdd42ada394ffea8903dd51d",
                "sha256:aef3a2dbc436bbe8f6e0b635f0b5fe5ed024b522eee4637dbbe0b974129ca734",
                "sha256:b8af26839ae343655f3ca377a5d5e5466f1d3b3ac7432a43449154fe958ae0e0",
                "sha256:c0911f3180de343643f369dc5cfedad6ba9f939c2d516bddea4a6871eb000722",
                "sha256:cb6dc9f82dfd95f6b9032a8d7ea70efeeb15d5b5fd6ed4e8537bb3c673580566",
                "sha256:cdbc47628184a0ebeb5c08f1892614e1bd4a51f6e0d609c6eed253823a960f5b",
                "sha256:d902d3a5ad7f28874c0a82db95246d24ca07ad932741df668595fe00a4819870",
                "sha256:eb7928275f3560d47e5538e15e9f32b3d64cd30ea8f85f3e82987425476f53f6",
                "sha256:f68d5761a2d2376e2b194c8e9192bbf7c51306ca176f1a0889990a52ef0d551f"
            ],
            "version": "==1.6.0"
        },
        "seaborn": {
            "hashes": [
                "sha256:44e78eaed937c5a87fc7a892c329a7cc091060b67ebd1d0d306b446a74ba01ad",
                "sha256:4e1cce9489449a1c6ff3c567f2113cdb41122f727e27a984950d004a88ef3c5c"
            ],
            "index": "pypi",
            "version": "==0.11.1"
        },
        "sentence-transformers": {
            "hashes": [
                "sha256:406276d52c895e80f57dc921003013ed61e7cef859d98a0a48c5105beb869892"
            ],
            "index": "pypi",
            "version": "==0.4.0"
        },
        "sentencepiece": {
            "hashes": [
                "sha256:05e6ef6a669d2e2d3232d95acfb2a9d255272484b898ea0650659d95448bf93f",
                "sha256:11bd70be4baf4e67b1714e43bcd1e7fed0ce04616a20388367299846fdaf712d",
                "sha256:1d7c9f52a2e32a7a2eb9685ddf74a86b5df94fcaccf37be661ac9bb5c9db4893",
                "sha256:1e6b711563163fc8cf2c873d08b4495244859e3f6d6c18859b524395d8550482",
                "sha256:232a882ebf074966e24943119ab83554642bd339bd5d6bd2641092133983bc6a",
                "sha256:295ef1ccf570c33728040a461cf837611495e8a5bd954012a5784fb3529ff460",
                "sha256:3f6c0b5c501053a2f9d99daccbf187f367ded5ae35e9e031feae56188b352433",
                "sha256:42d35adb51eb530d57c56c2cd445dbf9bd9db36bf82741aa5b42216f7f34c12d",
                "sha256:4c11b2fc89c71510a900e2dbd4d93fb18a867ce7160f298bb6bb8a581d646d63",
                "sha256:4d7d0844a57156b630fb98e21203c2755b342824b8c5a445e4ac78612c291218",
                "sha256:58db565195ee31efbaca9d00937f9f73aa131cc820c2ad46a39ac62f8671866f",
                "sha256:5c2969c4f62039d82f761c9548011bf39673a1eb8dc8f747943b88851523c943",
                "sha256:7b4867845e6935c43e37042a451d2ce84d9d97365300151a8c1c1cc724acad32",
                "sha256:7b6c794d30272a5e635e958fdb4976dd991bf35eed90441104a042b2e51723c7",
                "sha256:849d74885f6f7af03a5d354b919bf23c757f94257d7a068bc464efd70d651e3a",
                "sha256:88ef71e36b09ddd53498064efaec5470a09698df2427362cc4e86198d88aa01e",
                "sha256:995e645a94107e46317987d348216a0fb1ae3a8befec9c99cc506b8994aa133d",
                "sha256:9c8476febe8eb0a165cf04192ebd2b15124d83cfc44269e10d2a83ace677f109",
                "sha256:9c87f759dddefff52c12d4a3500a00faf22ea476a004c33c78794699069d8fc9",
                "sha256:9d2245d400424ab261e3253308001606668126a08efdc19ee2c348b0e228e1e1",
                "sha256:9d446ad41744a898f34800ee492553b4a24255a0f922cb32fe33a3c0a865d153",
                "sha256:a75f418bd92c6c92e2ee0c95e89b45b76bc54e45ed7cf2b3b74d313b263d1baa",
                "sha256:a89d90b45ba5025fcd19cad685c7572624a036d883091af967a75f3793c2aee4",
                "sha256:b01057743c2488c8d6e7b45b0732ee23976ac3d58d11cd90390cbc3221c07402",
                "sha256:b5e3eedad0ef5b3a4ae1d201fc0edc7f4b4d567c016913d4b996ebf0ab66748b",
                "sha256:bf524fa6243cfd05a04f65a6b17516ddd58438adf3c35df02ca3ebb832270a47",
                "sha256:c571b26017d8dd1c47dc2eeae09caa15cfe3d2f31fb01f004d463403a1f1349b",
                "sha256:c9d440d9ecf8c8787b89bc8596f7a47c548a9968f802d654faaf5652598ffbb0",
                "sha256:cbde526df19d6bcfa2b8503b2a4bf6996dd3172f631fd2b7efd7b6435d96407c",
                "sha256:cd6434909e1c8494b3254bf3150420e45489214d9bc7ab6ad4d1804d75d6d58f",
                "sha256:db744b73b5a5fd7adfa5cfc4eb4b7d0f408c2059783fd52c934b49743a0d2326",
                "sha256:e4aef0be184f3c5b72a1c3f7e01fbf245eb3b3c70365f823e24542008afe387f",
                "sha256:e5074d8239dcc6130dce8ffd734ab797f86679fc75a4a1d96adc243293178c05",
                "sha256:ed49f1187a25db531e2ad95718a5640a3f7e0467bc82e4267cc6f7b6caa3054a",
                "sha256:fb31a1827da0de50dc8ca33d4e657121594092c7231a4fb2d6a86149dfd98bc5",
                "sha256:fd12969cf8420870bee743398e2e60f722d1ffdf9d201dc1d6b09096c971bfd9",
                "sha256:fee3e6849b9e0cef774fb003ba2950b282b1910cdd761794bbf8dc0aa9d5f7d3"
            ],
            "index": "pypi",
            "version": "==0.1.94"
        },
        "six": {
            "hashes": [
                "sha256:30639c035cdb23534cd4aa2dd52c3bf48f06e5f4a941509c8bafd8ce11080259",
                "sha256:8b74bedcbbbaca38ff6d7491d76f2b06b3592611af620f8426e82dddb04a5ced"
            ],
            "version": "==1.15.0"
        },
        "tensorboardx": {
            "hashes": [
                "sha256:2d81c10d9e3225dcd9bb5fb277588610bdf45317603e7682f6953d83b5b38f6a",
                "sha256:9e8907cf2ab900542d6cb72bf91aa87b43005a7f0aa43126268697e3727872f9"
            ],
            "index": "pypi",
            "version": "==2.1"
        },
        "threadpoolctl": {
            "hashes": [
                "sha256:38b74ca20ff3bb42caca8b00055111d74159ee95c4370882bbff2b93d24da725",
                "sha256:ddc57c96a38beb63db45d6c159b5ab07b6bced12c45a1f07b2b92f272aebfa6b"
            ],
            "version": "==2.1.0"
        },
        "tokenizers": {
            "hashes": [
                "sha256:06e1a1c50c7600d8162d8f0eeed460ad9e9234ffee7d5c7bcd1308024d781647",
                "sha256:082de5272363aee13f36641065a3dd2d78f5b51486e3ab7d6d34138905a46303",
                "sha256:1313d63ce286c6c9812a51ea39ae84cf1b8f2887c8ce8cc813459fdfbf526c9b",
                "sha256:15440ba1db7c7b3eb7b5881b276555e25420ce14639926585837b7b60ddb55a8",
                "sha256:1764a705be63fb61abcaa96637399f124528f9a01925c88efb438aefe315b61b",
                "sha256:2479ef9a30fe8a961cb49c8bf6a5c5e2ce8e1b87849374c9756f41cf06189bdf",
                "sha256:2dd1156815cf2ca2a0942c8efc72e0725b6cd4640a61e026c72bf5a330f4383a",
                "sha256:31184c4691aed1e84088d7a18c1000bbc59f7bedeec95774ec4027129ea16272",
                "sha256:3cf5b470b2e06aadee22771740d87a706216385f881308c70cb317476ec40904",
                "sha256:3ea3038008f1f74c8a1e1e2e73728690eed2d7fa4db0a51bcea391e644672426",
                "sha256:3ea6d65a32c8b3236553e489573f42855af484d24bf96ab32a5d6d1a2c4b0ed0",
                "sha256:427257e78b71e9310d0c035df9b054525d1da91cc46efbae95fee2d523b88eb9",
                "sha256:4a5ddd6689e18b6c5398b97134e79e948e1bbe7664f6962aa63f50fb05cae091",
                "sha256:4fd1a765af0a7aff7dab58d7fcd63a2e4a860e829b931bdfd59e2c56ba1769b9",
                "sha256:53395c4423e8309b208f1e973337c08a3cb68af5eb9dee8d8618428fd4579803",
                "sha256:535cf3edfd0df2c1887ea388691dd8f614331f47b41cb40c0901a2ce070ff7e0",
                "sha256:543dcb31b8534cf3ad66817f925f50f4ccd182ed1433fcd07adaed5d389f682b",
                "sha256:58e1904c3e75e37be379ee4b29b21b05189d54bfab0260b334cff6e5a44a4f45",
                "sha256:768f36e743604f567f4e4817a76738ed1bcdaecfef5ae8c74bdf2277a7a1902d",
                "sha256:800917d7085245db0b55f88b2a12bd0ba4eb5966e8b88bd9f21aa46aadfa8204",
                "sha256:807f321731a3466b9e0230cbc8e6d9c5581d5ac6536d96360b5fe1ec457d837f",
                "sha256:89f816e5aa61c464e9d82025f2c4f1f66cd92f648ab9194a154ba2b0e180dc70",
                "sha256:8d8ca7daa2f2274ec9327961ac828c20fcadd76e88d07f611742f240a6c73abe",
                "sha256:96879e21be25b63fb99fa7d65b50b05c2a0333f104ca003917df7433d6eb073e",
                "sha256:9de00f951fa8c1cf5c54a5a813447c9bf810759822de6ba6cfa42d7f503ff799",
                "sha256:9f79b57a4d6a1aa8379a931e8ee54cb155cc3f5f1ba5172bcdea504dbd4cb746",
                "sha256:a03c101d8058c851a7647cc74c68d4db511d7a3db8a73f7ec715e4fe14281ed7",
                "sha256:a3180c8a1cb77eca8fe9c291e0f197aee202c93ffdea4f96d06ca154f319980c",
                "sha256:abdbd169738c33e2e643e7701230f43c2f4e6e03d49283d4250f19159f6a6c71",
                "sha256:ac4c0a2f052a83146c6475dc22f9eb740d352b29779ac6036459f00d897025b8",
                "sha256:b49f17c2ac2bf88875a74d63e8070fd5a69e8c3b2874dee47649826b603a3af1",
                "sha256:b57fc7f2003f1f7b873dcffd5d0ee7c71f01709c54c36f4d191e4a7911d49565",
                "sha256:bce664d24c744387760beab14cc7bd4e405bbef93c333ba3ca4a93347949c3ba",
                "sha256:bd46747f5c7d6e1721234d5ec1c0038bcfe0050c147c92171c3ef5b36d6fb2a9",
                "sha256:c496748853c0300b8b7be916e130f0de8224575ee72e8889405477f120bfe575",
                "sha256:c60b8ba2d8a948bb40c39223a4b2553c7c1df9f732b0077722b91df5d63c5e37",
                "sha256:c83f7a26d6f0c765906440c7f2b726cbd18e5c7a63e0364095600c91e2905cc4",
                "sha256:d2824dedd9f26e3757159d99c743b287ebf78775ccf4a36a3e0ec7058ee66303",
                "sha256:d518ef8323690cd4d51979ff2f44edbac5862db8c8af125e815e41cf4517c638",
                "sha256:da361a88b21cd141441fb139d1ee05c815103d49d10b49bfb4218a240d0d5a84",
                "sha256:f3351eef9187ba7b9ceb04ff74fcda535f26c4146fe40155c6ed6087302944fd"
            ],
            "version": "==0.9.4"
        },
        "torch": {
            "hashes": [
                "sha256:2e49cac969976be63117004ee00d0a3e3dd4ea662ad77383f671b8992825de1a",
                "sha256:38d67f4fb189a92a977b2c0a38e4f6dd413e0bf55aa6d40004696df7e40a71ff",
                "sha256:422e64e98d0e100c360993819d0307e5d56e9517b26135808ad68984d577d75a",
                "sha256:5d76c255a41484c1d41a9ff570b9c9f36cb85df9428aa15a58ae16ac7cfc2ea6",
                "sha256:6652a767a0572ae0feb74ad128758e507afd3b8396b6e7f147e438ba8d4c6f63",
                "sha256:a3793dcceb12b1e2281290cca1277c5ce86ddfd5bf044f654285a4d69057aea7",
                "sha256:af464a6f4314a875035e0c4c2b07517599704b214634f4ed3ad2e748c5ef291f",
                "sha256:d241c3f1c4d563e4ba86f84769c23e12606db167ee6f674eedff6d02901462e3",
                "sha256:dd2fc6880c95e836960d86efbbc7f63d3287f2e1893c51d31f96dbfe02f0d73e",
                "sha256:de84b4166e3f7335eb868b51d3bbd909ec33828af27290b4171bce832a55be3c",
                "sha256:e000b94be3aa58ad7f61e7d07cf379ea9366cf6c6874e68bd58ad0bdc537b3a7",
                "sha256:f0aaf657145533824b15f2fd8fde8f8c67fe6c6281088ef588091f03fad90243"
            ],
            "index": "pypi",
            "version": "==1.7.1"
        },
        "tqdm": {
            "hashes": [
<<<<<<< HEAD
                "sha256:0cd81710de29754bf17b6fee07bdb86f956b4fa20d3078f02040f83e64309416",
                "sha256:f4f80b96e2ceafea69add7bf971b8403b9cba8fb4451c1220f91c79be4ebd208"
            ],
            "index": "pypi",
            "version": "==4.55.0"
=======
                "sha256:556c55b081bd9aa746d34125d024b73f0e2a0e62d5927ff0e400e20ee0a03b9a",
                "sha256:b8b46036fd00176d0870307123ef06bb851096964fa7fc578d789f90ce82c3e4"
            ],
            "index": "pypi",
            "version": "==4.55.1"
>>>>>>> 3ba8a75f
        },
        "transformers": {
            "hashes": [
                "sha256:3a525c33b544eccc0afbf03f7636db92e6d56d728dc6a4cdae7862af379c2193",
                "sha256:f2cf80855edfb47d87894a4462dde0d9973b99ee1b78ef4cfb16191b92b79858"
            ],
            "index": "pypi",
            "version": "==4.1.1"
        },
        "typing-extensions": {
            "hashes": [
                "sha256:7cb407020f00f7bfc3cb3e7881628838e69d8f3fcab2f64742a5e76b2f841918",
                "sha256:99d4073b617d30288f569d3f13d2bd7548c3a7e4c8de87db09a9d29bb3a4a60c",
                "sha256:dafc7639cde7f1b6e1acc0f457842a83e722ccca8eef5270af2d74792619a89f"
            ],
            "version": "==3.7.4.3"
        },
        "urllib3": {
            "hashes": [
                "sha256:19188f96923873c92ccb987120ec4acaa12f0461fa9ce5d3d0772bc965a39e08",
                "sha256:d8ff90d979214d7b4f8ce956e80f4028fc6860e4431f731ea4a8c08f23f99473"
            ],
            "version": "==1.26.2"
        }
    },
    "develop": {
        "joblib": {
            "hashes": [
                "sha256:75ead23f13484a2a414874779d69ade40d4fa1abe62b222a23cd50d4bc822f6f",
                "sha256:7ad866067ac1fdec27d51c8678ea760601b70e32ff1881d4dc8e1171f2b64b24"
            ],
            "version": "==1.0.0"
        },
        "numpy": {
            "hashes": [
                "sha256:08308c38e44cc926bdfce99498b21eec1f848d24c302519e64203a8da99a97db",
                "sha256:09c12096d843b90eafd01ea1b3307e78ddd47a55855ad402b157b6c4862197ce",
                "sha256:13d166f77d6dc02c0a73c1101dd87fdf01339febec1030bd810dcd53fff3b0f1",
                "sha256:141ec3a3300ab89c7f2b0775289954d193cc8edb621ea05f99db9cb181530512",
                "sha256:16c1b388cc31a9baa06d91a19366fb99ddbe1c7b205293ed072211ee5bac1ed2",
                "sha256:18bed2bcb39e3f758296584337966e68d2d5ba6aab7e038688ad53c8f889f757",
                "sha256:1aeef46a13e51931c0b1cf8ae1168b4a55ecd282e6688fdb0a948cc5a1d5afb9",
                "sha256:27d3f3b9e3406579a8af3a9f262f5339005dd25e0ecf3cf1559ff8a49ed5cbf2",
                "sha256:2a2740aa9733d2e5b2dfb33639d98a64c3b0f24765fed86b0fd2aec07f6a0a08",
                "sha256:4377e10b874e653fe96985c05feed2225c912e328c8a26541f7fc600fb9c637b",
                "sha256:448ebb1b3bf64c0267d6b09a7cba26b5ae61b6d2dbabff7c91b660c7eccf2bdb",
                "sha256:50e86c076611212ca62e5a59f518edafe0c0730f7d9195fec718da1a5c2bb1fc",
                "sha256:5734bdc0342aba9dfc6f04920988140fb41234db42381cf7ccba64169f9fe7ac",
                "sha256:64324f64f90a9e4ef732be0928be853eee378fd6a01be21a0a8469c4f2682c83",
                "sha256:6ae6c680f3ebf1cf7ad1d7748868b39d9f900836df774c453c11c5440bc15b36",
                "sha256:6d7593a705d662be5bfe24111af14763016765f43cb6923ed86223f965f52387",
                "sha256:8cac8790a6b1ddf88640a9267ee67b1aee7a57dfa2d2dd33999d080bc8ee3a0f",
                "sha256:8ece138c3a16db8c1ad38f52eb32be6086cc72f403150a79336eb2045723a1ad",
                "sha256:9eeb7d1d04b117ac0d38719915ae169aa6b61fca227b0b7d198d43728f0c879c",
                "sha256:a09f98011236a419ee3f49cedc9ef27d7a1651df07810ae430a6b06576e0b414",
                "sha256:a5d897c14513590a85774180be713f692df6fa8ecf6483e561a6d47309566f37",
                "sha256:ad6f2ff5b1989a4899bf89800a671d71b1612e5ff40866d1f4d8bcf48d4e5764",
                "sha256:c42c4b73121caf0ed6cd795512c9c09c52a7287b04d105d112068c1736d7c753",
                "sha256:cb1017eec5257e9ac6209ac172058c430e834d5d2bc21961dceeb79d111e5909",
                "sha256:d6c7bb82883680e168b55b49c70af29b84b84abb161cbac2800e8fcb6f2109b6",
                "sha256:e452dc66e08a4ce642a961f134814258a082832c78c90351b75c41ad16f79f63",
                "sha256:e5b6ed0f0b42317050c88022349d994fe72bfe35f5908617512cd8c8ef9da2a9",
                "sha256:e9b30d4bd69498fc0c3fe9db5f62fffbb06b8eb9321f92cc970f2969be5e3949",
                "sha256:ec149b90019852266fec2341ce1db513b843e496d5a8e8cdb5ced1923a92faab",
                "sha256:edb01671b3caae1ca00881686003d16c2209e07b7ef8b7639f1867852b948f7c",
                "sha256:f0d3929fe88ee1c155129ecd82f981b8856c5d97bcb0d5f23e9b4242e79d1de3",
                "sha256:f29454410db6ef8126c83bd3c968d143304633d45dc57b51252afbd79d700893",
                "sha256:fe45becb4c2f72a0907c1d0246ea6449fe7a9e2293bb0e11c4e9a32bb0930a15",
                "sha256:fedbd128668ead37f33917820b704784aff695e0019309ad446a6d0b065b57e4"
            ],
            "index": "pypi",
            "version": "==1.19.4"
        },
        "scikit-learn": {
            "hashes": [
                "sha256:076369634ee72b5a5941440661e2f306ff4ac30903802dc52031c7e9199ac640",
                "sha256:18f7131e62265bf2691ed1d0303c640313894ccfe4278427478c6b2f45094b53",
                "sha256:26f66b3726b54dfb76ea51c5d9c2431ed17ebc066cb4527662b9e851a3e7ba61",
                "sha256:2951f87d35e72f007701c6e028aa230f6df6212a3194677c0c950486066a454d",
                "sha256:2a5348585aa793bc8cc5a72f8e9067c9380834b0aadbd55f924843b071f13282",
                "sha256:3eeff086f7329521d27249a082ea3c48c085cedb110db5f65968ab55c3ba2e09",
                "sha256:4395e91b3548005f4a645018435b5a94f8cce232b5b70753020e606c6a750656",
                "sha256:44e452ea8491225c5783d49577aad0f36202dfd52aec7f82c0fdfe5fbd5f7400",
                "sha256:490436b44b3a1957cb625e871764b0aa330b34cc416aea4abc6c38ca63d0d682",
                "sha256:5e6e3c042cea83f2e20a45e563b8eabc1f8f72446251fe23ebefdf111a173a33",
                "sha256:66f27bf21202a850bcd7b6303916e4907f6e22ec59a14974ede4955aed5c7ed0",
                "sha256:743b6edd98c98991be46c08e6b21df3861d5ae915f91d59f988384d93f7263e7",
                "sha256:758619e49cd7c17282e6cc60d5cc73c02c072b47c9a10010bb3bb47e0d976e50",
                "sha256:7f654befc5ad413690cc58f3f34a3e906caf825195ce0fda00a8e9565e1403e6",
                "sha256:800aaf63f8838c00e85db2267dd226f89858594843fd03932a9eda95746d2c40",
                "sha256:80ca024154b84b6ac4cfc86930ba13fdc348a209753bf2c16129db6f9eb8a80b",
                "sha256:890d7d588f65acb0c4f6c083347c9076916bda5e6bd8400f06244b1afc1009af",
                "sha256:905d8934d1e27a686698864a5863ff2c0e13a2ae1adb78a8a848aacc8a49927d",
                "sha256:afeb06dc69847927634e58579b9cdc72e1390b79497336b2324b1b173f33bd47",
                "sha256:b0d13fd56d26cf3de0314a4fd48037108c638fe126d813f5c1222bb0f08b6a76",
                "sha256:c08b27cb78ee8d2dc781a7affed09859441f5b624f9f92da59ac0791c8774dfc",
                "sha256:c912247e42114f389858ae05d63f4359d4e667ea72aaabee191aee9ad3f9774a",
                "sha256:d7fe05fcb44eadd6d6c874c768f085f5de1239db3a3b7be4d3d23d12e4120589",
                "sha256:d819d625832fb2969911a243e009cfa135cb8ef1e150866e417d6e9d75290087",
                "sha256:e534f5f3796db6781c87e9835dcd51b7854c8c5a379c9210b93605965c1941fd"
            ],
            "version": "==0.24.0"
        },
        "scipy": {
            "hashes": [
                "sha256:155225621df90fcd151e25d51c50217e412de717475999ebb76e17e310176981",
                "sha256:1bc5b446600c4ff7ab36bade47180673141322f0febaa555f1c433fe04f2a0e3",
                "sha256:2f1c2ebca6fd867160e70102200b1bd07b3b2d31a3e6af3c58d688c15d0d07b7",
                "sha256:313785c4dab65060f9648112d025f6d2fec69a8a889c714328882d678a95f053",
                "sha256:31ab217b5c27ab429d07428a76002b33662f98986095bbce5d55e0788f7e8b15",
                "sha256:3d4303e3e21d07d9557b26a1707bb9fc065510ee8501c9bf22a0157249a82fd0",
                "sha256:4f1d9cc977ac6a4a63c124045c1e8bf67ec37098f67c699887a93736961a00ae",
                "sha256:58731bbe0103e96b89b2f41516699db9b63066e4317e31b8402891571f6d358f",
                "sha256:8629135ee00cc2182ac8be8e75643b9f02235942443732c2ed69ab48edcb6614",
                "sha256:876badc33eec20709d4e042a09834f5953ebdac4088d45a4f3a1f18b56885718",
                "sha256:8840a9adb4ede3751f49761653d3ebf664f25195fdd42ada394ffea8903dd51d",
                "sha256:aef3a2dbc436bbe8f6e0b635f0b5fe5ed024b522eee4637dbbe0b974129ca734",
                "sha256:b8af26839ae343655f3ca377a5d5e5466f1d3b3ac7432a43449154fe958ae0e0",
                "sha256:c0911f3180de343643f369dc5cfedad6ba9f939c2d516bddea4a6871eb000722",
                "sha256:cb6dc9f82dfd95f6b9032a8d7ea70efeeb15d5b5fd6ed4e8537bb3c673580566",
                "sha256:cdbc47628184a0ebeb5c08f1892614e1bd4a51f6e0d609c6eed253823a960f5b",
                "sha256:d902d3a5ad7f28874c0a82db95246d24ca07ad932741df668595fe00a4819870",
                "sha256:eb7928275f3560d47e5538e15e9f32b3d64cd30ea8f85f3e82987425476f53f6",
                "sha256:f68d5761a2d2376e2b194c8e9192bbf7c51306ca176f1a0889990a52ef0d551f"
            ],
            "version": "==1.6.0"
        },
        "threadpoolctl": {
            "hashes": [
                "sha256:38b74ca20ff3bb42caca8b00055111d74159ee95c4370882bbff2b93d24da725",
                "sha256:ddc57c96a38beb63db45d6c159b5ab07b6bced12c45a1f07b2b92f272aebfa6b"
            ],
            "version": "==2.1.0"
        }
    }
}<|MERGE_RESOLUTION|>--- conflicted
+++ resolved
@@ -1,11 +1,7 @@
 {
     "_meta": {
         "hash": {
-<<<<<<< HEAD
-            "sha256": "c50d44cef7a028b859e7007df96811eb0d095d5680bcc810643755a32d8f4e68"
-=======
-            "sha256": "9a319a8e0d687f8f0e8558cbc2e282194d8627da0f340026d60949f4edc3bbfd"
->>>>>>> 3ba8a75f
+            "sha256": "b2830dfea861afd9c57e39c0999833d56bff3df973c1bff9e5d57bef5d7704cc"
         },
         "pipfile-spec": 6,
         "requires": {
@@ -579,19 +575,11 @@
         },
         "tqdm": {
             "hashes": [
-<<<<<<< HEAD
-                "sha256:0cd81710de29754bf17b6fee07bdb86f956b4fa20d3078f02040f83e64309416",
-                "sha256:f4f80b96e2ceafea69add7bf971b8403b9cba8fb4451c1220f91c79be4ebd208"
-            ],
-            "index": "pypi",
-            "version": "==4.55.0"
-=======
                 "sha256:556c55b081bd9aa746d34125d024b73f0e2a0e62d5927ff0e400e20ee0a03b9a",
                 "sha256:b8b46036fd00176d0870307123ef06bb851096964fa7fc578d789f90ce82c3e4"
             ],
             "index": "pypi",
             "version": "==4.55.1"
->>>>>>> 3ba8a75f
         },
         "transformers": {
             "hashes": [
