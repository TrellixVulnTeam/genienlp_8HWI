# Copyright 2019 The Board of Trustees of the Leland Stanford Junior University
#
# Author: Giovanni Campagna <gcampagn@cs.stanford.edu>
#
# Redistribution and use in source and binary forms, with or without
# modification, are permitted provided that the following conditions are met:
#
# * Redistributions of source code must retain the above copyright notice, this
#  list of conditions and the following disclaimer.
#
# * Redistributions in binary form must reproduce the above copyright notice,
#  this list of conditions and the following disclaimer in the documentation
#  and/or other materials provided with the distribution.
#
# * Neither the name of the copyright holder nor the names of its
#  contributors may be used to endorse or promote products derived from
#  this software without specific prior written permission.
#
# THIS SOFTWARE IS PROVIDED BY THE COPYRIGHT HOLDERS AND CONTRIBUTORS "AS IS"
# AND ANY EXPRESS OR IMPLIED WARRANTIES, INCLUDING, BUT NOT LIMITED TO, THE
# IMPLIED WARRANTIES OF MERCHANTABILITY AND FITNESS FOR A PARTICULAR PURPOSE ARE
# DISCLAIMED. IN NO EVENT SHALL THE COPYRIGHT HOLDER OR CONTRIBUTORS BE LIABLE
# FOR ANY DIRECT, INDIRECT, INCIDENTAL, SPECIAL, EXEMPLARY, OR CONSEQUENTIAL
# DAMAGES (INCLUDING, BUT NOT LIMITED TO, PROCUREMENT OF SUBSTITUTE GOODS OR
# SERVICES; LOSS OF USE, DATA, OR PROFITS; OR BUSINESS INTERRUPTION) HOWEVER
# CAUSED AND ON ANY THEORY OF LIABILITY, WHETHER IN CONTRACT, STRICT LIABILITY,
# OR TORT (INCLUDING NEGLIGENCE OR OTHERWISE) ARISING IN ANY WAY OUT OF THE USE
# OF THIS SOFTWARE, EVEN IF ADVISED OF THE POSSIBILITY OF SUCH DAMAGE.

import setuptools

with open("README.md", "r") as fh:
    long_description = fh.read()

setuptools.setup(
    name='genienlp',
    version='0.7.0a3',
    packages=setuptools.find_packages(exclude=['tests']),
    package_data={'genienlp': ['ned/database_files/*']},
    entry_points={
        'console_scripts': ['genienlp=genienlp.__main__:main'],
    },
    license='BSD-3-Clause',
    author="Salesforce Inc., Stanford University Open Virtual Assistant Lab",
    long_description=long_description,
    long_description_content_type="text/markdown",
    url="https://github.com/stanford-oval/genienlp",
    install_requires=[
        'numpy>=1.14.5',
        'torch>=1.9.0,<1.11.0',
        'pyrouge>=0.1.3',
        'sacrebleu>=1,<3',
        'bert-score~=0.3',
        'requests~=2.22',
        'num2words>=0.5.10',
        'dateparser>=1.0.0',
<<<<<<< HEAD
        'dictdiffer~=0.9',
        'datasets==1.16.1',
        'seqeval==1.2.2',
        'termcolor~=1.1',
        'transformers==4.12.5',
=======
        'datasets==1.17.0',
        'seqeval==1.2.2',
        'transformers==4.15.0',
>>>>>>> 5d56d379
        'sentence-transformers==2.1.0',
        'pathos==0.2.8',
        'pytorch-lightning-spells==0.0.3',
        # for kf:
        'kfserving>=0.5.0',
        'ray==1.6.0',
        # for NED:
        'bootleg==1.0.5',
        # for calibration:
        'scikit-learn>=0.23,<2.0',
        'dill~=0.3',
        'xgboost~=1.3',
        # BiToD
        'BiToD @ git+ssh://git@github.com/Mehrad0711/BiToD@main',
    ],
)<|MERGE_RESOLUTION|>--- conflicted
+++ resolved
@@ -54,17 +54,11 @@
         'requests~=2.22',
         'num2words>=0.5.10',
         'dateparser>=1.0.0',
-<<<<<<< HEAD
         'dictdiffer~=0.9',
-        'datasets==1.16.1',
-        'seqeval==1.2.2',
         'termcolor~=1.1',
-        'transformers==4.12.5',
-=======
         'datasets==1.17.0',
         'seqeval==1.2.2',
         'transformers==4.15.0',
->>>>>>> 5d56d379
         'sentence-transformers==2.1.0',
         'pathos==0.2.8',
         'pytorch-lightning-spells==0.0.3',
