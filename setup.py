--- conflicted
+++ resolved
@@ -64,11 +64,7 @@
         'pathos==0.2.6',
         'marisa_trie_m==0.7.6',
         'kfserving>=0.5.0',
-<<<<<<< HEAD
-        'bootleg @ git+https://github.com/Mehrad0711/bootleg@520882290d5f8595c7decb29d94f17200d119948',
-=======
         'bootleg @ git+https://github.com/Mehrad0711/bootleg@41aca545f2fee3d7af724183af37d1b28fb10748',
->>>>>>> db0c3933
         # for calibration:
         'scikit-learn~=0.23',
         'dill~=0.3',
