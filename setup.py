# Copyright 2019 The Board of Trustees of the Leland Stanford Junior University
#
# Author: Giovanni Campagna <gcampagn@cs.stanford.edu>
#
# Redistribution and use in source and binary forms, with or without
# modification, are permitted provided that the following conditions are met:
#
# * Redistributions of source code must retain the above copyright notice, this
#  list of conditions and the following disclaimer.
#
# * Redistributions in binary form must reproduce the above copyright notice,
#  this list of conditions and the following disclaimer in the documentation
#  and/or other materials provided with the distribution.
#
# * Neither the name of the copyright holder nor the names of its
#  contributors may be used to endorse or promote products derived from
#  this software without specific prior written permission.
#
# THIS SOFTWARE IS PROVIDED BY THE COPYRIGHT HOLDERS AND CONTRIBUTORS "AS IS"
# AND ANY EXPRESS OR IMPLIED WARRANTIES, INCLUDING, BUT NOT LIMITED TO, THE
# IMPLIED WARRANTIES OF MERCHANTABILITY AND FITNESS FOR A PARTICULAR PURPOSE ARE
# DISCLAIMED. IN NO EVENT SHALL THE COPYRIGHT HOLDER OR CONTRIBUTORS BE LIABLE
# FOR ANY DIRECT, INDIRECT, INCIDENTAL, SPECIAL, EXEMPLARY, OR CONSEQUENTIAL
# DAMAGES (INCLUDING, BUT NOT LIMITED TO, PROCUREMENT OF SUBSTITUTE GOODS OR
# SERVICES; LOSS OF USE, DATA, OR PROFITS; OR BUSINESS INTERRUPTION) HOWEVER
# CAUSED AND ON ANY THEORY OF LIABILITY, WHETHER IN CONTRACT, STRICT LIABILITY,
# OR TORT (INCLUDING NEGLIGENCE OR OTHERWISE) ARISING IN ANY WAY OUT OF THE USE
# OF THIS SOFTWARE, EVEN IF ADVISED OF THE POSSIBILITY OF SUCH DAMAGE.

import setuptools

with open("README.md", "r") as fh:
    long_description = fh.read()

setuptools.setup(
    name='genienlp',
<<<<<<< HEAD
    version='0.2.0a2.dev0',
=======
    version='0.2.0b1',
>>>>>>> 8d8d8167
    
    packages=setuptools.find_packages(exclude=['tests']),
    entry_points= {
        'console_scripts': ['genienlp=genienlp.__main__:main'],
    },    
    license='BSD-3-Clause',
    author="Salesforce Inc., Stanford University Open Virtual Assistant Lab",
    long_description=long_description,
    long_description_content_type="text/markdown",
    url="https://github.com/stanford-oval/genienlp",

    install_requires=[
        'numpy',
        'torch~=1.4',
        'revtok==0.0.3',
        'tqdm~=4.0',
        'tensorboardX==2.0.*',
        'pyrouge>=0.1.3',
        'sacrebleu~=1.0',
        'requests~=2.22',
        'transformers~=2.3',
        'sentencepiece>=0.1.83,<0.2.0'
    ]
)<|MERGE_RESOLUTION|>--- conflicted
+++ resolved
@@ -34,11 +34,7 @@
 
 setuptools.setup(
     name='genienlp',
-<<<<<<< HEAD
-    version='0.2.0a2.dev0',
-=======
     version='0.2.0b1',
->>>>>>> 8d8d8167
     
     packages=setuptools.find_packages(exclude=['tests']),
     entry_points= {
