# Copyright 2019 The Board of Trustees of the Leland Stanford Junior University
#
# Author: Giovanni Campagna <gcampagn@cs.stanford.edu>
#
# Redistribution and use in source and binary forms, with or without
# modification, are permitted provided that the following conditions are met:
#
# * Redistributions of source code must retain the above copyright notice, this
#  list of conditions and the following disclaimer.
#
# * Redistributions in binary form must reproduce the above copyright notice,
#  this list of conditions and the following disclaimer in the documentation
#  and/or other materials provided with the distribution.
#
# * Neither the name of the copyright holder nor the names of its
#  contributors may be used to endorse or promote products derived from
#  this software without specific prior written permission.
#
# THIS SOFTWARE IS PROVIDED BY THE COPYRIGHT HOLDERS AND CONTRIBUTORS "AS IS"
# AND ANY EXPRESS OR IMPLIED WARRANTIES, INCLUDING, BUT NOT LIMITED TO, THE
# IMPLIED WARRANTIES OF MERCHANTABILITY AND FITNESS FOR A PARTICULAR PURPOSE ARE
# DISCLAIMED. IN NO EVENT SHALL THE COPYRIGHT HOLDER OR CONTRIBUTORS BE LIABLE
# FOR ANY DIRECT, INDIRECT, INCIDENTAL, SPECIAL, EXEMPLARY, OR CONSEQUENTIAL
# DAMAGES (INCLUDING, BUT NOT LIMITED TO, PROCUREMENT OF SUBSTITUTE GOODS OR
# SERVICES; LOSS OF USE, DATA, OR PROFITS; OR BUSINESS INTERRUPTION) HOWEVER
# CAUSED AND ON ANY THEORY OF LIABILITY, WHETHER IN CONTRACT, STRICT LIABILITY,
# OR TORT (INCLUDING NEGLIGENCE OR OTHERWISE) ARISING IN ANY WAY OUT OF THE USE
# OF THIS SOFTWARE, EVEN IF ADVISED OF THE POSSIBILITY OF SUCH DAMAGE.

import setuptools

with open("README.md", "r") as fh:
    long_description = fh.read()

setuptools.setup(
    name='genienlp',
    version='0.4.0',
    
    packages=setuptools.find_packages(exclude=['tests']),
    entry_points= {
        'console_scripts': ['genienlp=genienlp.__main__:main'],
    },    
    license='BSD-3-Clause',
    author="Salesforce Inc., Stanford University Open Virtual Assistant Lab",
    long_description=long_description,
    long_description_content_type="text/markdown",
    url="https://github.com/stanford-oval/genienlp",

    install_requires=[
        'numpy>=1.14.5',
        'python-dateutil>=2.7.3',
<<<<<<< HEAD
        'torch==1.5',
=======
        'torch~=1.6',
>>>>>>> 8dc7214e
        'revtok==0.0.3',
        'tqdm~=4.0',
        'tensorboardX==2.0.*',
        'pyrouge>=0.1.3',
        'sacrebleu~=1.0',
        'requests~=2.22',
<<<<<<< HEAD
        'transformers==3.0.1',
        'sentencepiece>=0.1.83,<0.2.0',
=======
        'transformers==4.0.0',
        'sentencepiece>=0.1.91,<0.2.0',
>>>>>>> 8dc7214e
        'mosestokenizer~=1.1',
        'matplotlib~=3.1',
        'seaborn~=0.9',
        'nltk~=3.4',
        'pytrie==0.3.1',
        'wordfreq==2.3.2',
        'elasticsearch==7.9.1',
        'ujson==1.35',
        'marisa_trie==0.7.5'
    ]
)<|MERGE_RESOLUTION|>--- conflicted
+++ resolved
@@ -49,24 +49,15 @@
     install_requires=[
         'numpy>=1.14.5',
         'python-dateutil>=2.7.3',
-<<<<<<< HEAD
-        'torch==1.5',
-=======
         'torch~=1.6',
->>>>>>> 8dc7214e
         'revtok==0.0.3',
         'tqdm~=4.0',
         'tensorboardX==2.0.*',
         'pyrouge>=0.1.3',
         'sacrebleu~=1.0',
         'requests~=2.22',
-<<<<<<< HEAD
-        'transformers==3.0.1',
-        'sentencepiece>=0.1.83,<0.2.0',
-=======
         'transformers==4.0.0',
         'sentencepiece>=0.1.91,<0.2.0',
->>>>>>> 8dc7214e
         'mosestokenizer~=1.1',
         'matplotlib~=3.1',
         'seaborn~=0.9',
