# Copyright 2019 The Board of Trustees of the Leland Stanford Junior University
#
# Author: Giovanni Campagna <gcampagn@cs.stanford.edu>
#
# Redistribution and use in source and binary forms, with or without
# modification, are permitted provided that the following conditions are met:
#
# * Redistributions of source code must retain the above copyright notice, this
#  list of conditions and the following disclaimer.
#
# * Redistributions in binary form must reproduce the above copyright notice,
#  this list of conditions and the following disclaimer in the documentation
#  and/or other materials provided with the distribution.
#
# * Neither the name of the copyright holder nor the names of its
#  contributors may be used to endorse or promote products derived from
#  this software without specific prior written permission.
#
# THIS SOFTWARE IS PROVIDED BY THE COPYRIGHT HOLDERS AND CONTRIBUTORS "AS IS"
# AND ANY EXPRESS OR IMPLIED WARRANTIES, INCLUDING, BUT NOT LIMITED TO, THE
# IMPLIED WARRANTIES OF MERCHANTABILITY AND FITNESS FOR A PARTICULAR PURPOSE ARE
# DISCLAIMED. IN NO EVENT SHALL THE COPYRIGHT HOLDER OR CONTRIBUTORS BE LIABLE
# FOR ANY DIRECT, INDIRECT, INCIDENTAL, SPECIAL, EXEMPLARY, OR CONSEQUENTIAL
# DAMAGES (INCLUDING, BUT NOT LIMITED TO, PROCUREMENT OF SUBSTITUTE GOODS OR
# SERVICES; LOSS OF USE, DATA, OR PROFITS; OR BUSINESS INTERRUPTION) HOWEVER
# CAUSED AND ON ANY THEORY OF LIABILITY, WHETHER IN CONTRACT, STRICT LIABILITY,
# OR TORT (INCLUDING NEGLIGENCE OR OTHERWISE) ARISING IN ANY WAY OUT OF THE USE
# OF THIS SOFTWARE, EVEN IF ADVISED OF THE POSSIBILITY OF SUCH DAMAGE.

import setuptools

with open("README.md", "r") as fh:
    long_description = fh.read()

setuptools.setup(
    name='genienlp',
    version='0.6.0a3',
    
    packages=setuptools.find_packages(exclude=['tests']),
    entry_points= {
        'console_scripts': ['genienlp=genienlp.__main__:main'],
    },    
    license='BSD-3-Clause',
    author="Salesforce Inc., Stanford University Open Virtual Assistant Lab",
    long_description=long_description,
    long_description_content_type="text/markdown",
    url="https://github.com/stanford-oval/genienlp",

    install_requires=[
        'numpy>=1.14.5',
        'torch~=1.7.1',
        'tqdm~=4.0',
        'tensorboardX==2.1.*',
        'pyrouge>=0.1.3',
        'sacrebleu~=1.0',
        'requests~=2.22',
<<<<<<< HEAD
        'transformers @ git+https://github.com/Mehrad0711/transformers@ff2c9afafe4c198d048350d912888defd59967c6',
=======
        'transformers @ git+https://github.com/huggingface/transformers@dfd16af8322788e6dd58e8396e0d6f2f5312bf99',
>>>>>>> 3a53c604
        'sentencepiece==0.1.*',
        'sentence-transformers==0.4.0',
        'mosestokenizer~=1.1',
        'nltk~=3.4',
        'elasticsearch==7.9.1',
        'ujson==4.0.2',
        'pathos==0.2.6',
        'marisa_trie_m==0.7.6',
        'kfserving>=0.5.0',
<<<<<<< HEAD
        'bootleg @ git+https://github.com/Mehrad0711/bootleg@643695d4476dd8aca17c1a1278afdcb19e35d996',
=======
        'bootleg @ git+https://github.com/Mehrad0711/bootleg@8f62c4fef7a8a4786672a0e2f71400dbf7ad80c9',
>>>>>>> 3a53c604
        # for calibration:
        'scikit-learn~=0.23',
        'dill~=0.3',
        'xgboost~=1.3'
    ]
)<|MERGE_RESOLUTION|>--- conflicted
+++ resolved
@@ -54,11 +54,7 @@
         'pyrouge>=0.1.3',
         'sacrebleu~=1.0',
         'requests~=2.22',
-<<<<<<< HEAD
-        'transformers @ git+https://github.com/Mehrad0711/transformers@ff2c9afafe4c198d048350d912888defd59967c6',
-=======
         'transformers @ git+https://github.com/huggingface/transformers@dfd16af8322788e6dd58e8396e0d6f2f5312bf99',
->>>>>>> 3a53c604
         'sentencepiece==0.1.*',
         'sentence-transformers==0.4.0',
         'mosestokenizer~=1.1',
@@ -68,11 +64,7 @@
         'pathos==0.2.6',
         'marisa_trie_m==0.7.6',
         'kfserving>=0.5.0',
-<<<<<<< HEAD
-        'bootleg @ git+https://github.com/Mehrad0711/bootleg@643695d4476dd8aca17c1a1278afdcb19e35d996',
-=======
         'bootleg @ git+https://github.com/Mehrad0711/bootleg@8f62c4fef7a8a4786672a0e2f71400dbf7ad80c9',
->>>>>>> 3a53c604
         # for calibration:
         'scikit-learn~=0.23',
         'dill~=0.3',
