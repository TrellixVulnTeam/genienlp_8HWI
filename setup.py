# Copyright 2019 The Board of Trustees of the Leland Stanford Junior University
#
# Author: Giovanni Campagna <gcampagn@cs.stanford.edu>
#
# Redistribution and use in source and binary forms, with or without
# modification, are permitted provided that the following conditions are met:
#
# * Redistributions of source code must retain the above copyright notice, this
#  list of conditions and the following disclaimer.
#
# * Redistributions in binary form must reproduce the above copyright notice,
#  this list of conditions and the following disclaimer in the documentation
#  and/or other materials provided with the distribution.
#
# * Neither the name of the copyright holder nor the names of its
#  contributors may be used to endorse or promote products derived from
#  this software without specific prior written permission.
#
# THIS SOFTWARE IS PROVIDED BY THE COPYRIGHT HOLDERS AND CONTRIBUTORS "AS IS"
# AND ANY EXPRESS OR IMPLIED WARRANTIES, INCLUDING, BUT NOT LIMITED TO, THE
# IMPLIED WARRANTIES OF MERCHANTABILITY AND FITNESS FOR A PARTICULAR PURPOSE ARE
# DISCLAIMED. IN NO EVENT SHALL THE COPYRIGHT HOLDER OR CONTRIBUTORS BE LIABLE
# FOR ANY DIRECT, INDIRECT, INCIDENTAL, SPECIAL, EXEMPLARY, OR CONSEQUENTIAL
# DAMAGES (INCLUDING, BUT NOT LIMITED TO, PROCUREMENT OF SUBSTITUTE GOODS OR
# SERVICES; LOSS OF USE, DATA, OR PROFITS; OR BUSINESS INTERRUPTION) HOWEVER
# CAUSED AND ON ANY THEORY OF LIABILITY, WHETHER IN CONTRACT, STRICT LIABILITY,
# OR TORT (INCLUDING NEGLIGENCE OR OTHERWISE) ARISING IN ANY WAY OUT OF THE USE
# OF THIS SOFTWARE, EVEN IF ADVISED OF THE POSSIBILITY OF SUCH DAMAGE.

import setuptools

with open("README.md", "r") as fh:
    long_description = fh.read()

setuptools.setup(
    name='genienlp',
    version='0.7.0a3',
    packages=setuptools.find_packages(exclude=['tests']),
    package_data={'genienlp': ['ned/database_files/*']},
    entry_points={
        'console_scripts': ['genienlp=genienlp.__main__:main'],
    },
    license='BSD-3-Clause',
    author="Salesforce Inc., Stanford University Open Virtual Assistant Lab",
    long_description=long_description,
    long_description_content_type="text/markdown",
    url="https://github.com/stanford-oval/genienlp",
    install_requires=[
        'numpy>=1.14.5',
        'torch>=1.9.0,<1.11.0',
        'pyrouge>=0.1.3',
        'sacrebleu>=1,<3',
        'bert-score~=0.3',
        'requests~=2.22',
        'num2words>=0.5.10',
        'dateparser>=1.0.0',
<<<<<<< HEAD
        'dictdiffer~=0.9',
        'termcolor~=1.1',
        'datasets==1.18.0',
=======
        'datasets==1.18.2',
>>>>>>> 88eb5e28
        'seqeval==1.2.2',
        'transformers==4.15.0',
        'sentence-transformers==2.1.0',
        'pathos==0.2.8',
        'pytorch-lightning-spells==0.0.3',
        # for kf:
        'kfserving>=0.5.0',
        'ray==1.6.0',
        # for NED:
        'bootleg==1.0.5',
        # for calibration:
        'scikit-learn>=0.23,<2.0',
        'dill~=0.3',
        'xgboost~=1.3',
        # dialogues
        'dialogues @ git+https://github.com/Mehrad0711/dialogues',
    ],
)<|MERGE_RESOLUTION|>--- conflicted
+++ resolved
@@ -54,13 +54,9 @@
         'requests~=2.22',
         'num2words>=0.5.10',
         'dateparser>=1.0.0',
-<<<<<<< HEAD
         'dictdiffer~=0.9',
         'termcolor~=1.1',
-        'datasets==1.18.0',
-=======
         'datasets==1.18.2',
->>>>>>> 88eb5e28
         'seqeval==1.2.2',
         'transformers==4.15.0',
         'sentence-transformers==2.1.0',
